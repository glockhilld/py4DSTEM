--- conflicted
+++ resolved
@@ -40,7 +40,7 @@
           git config --global user.name "bsavitzky"
           git commit -a -m "Auto-update version number (GH Action)"
           git push origin
-<<<<<<< HEAD
+
   sync_with_dev:
     needs: update_version
     runs-on: ubuntu-latest
@@ -82,47 +82,5 @@
         with:
           user: __token__
           password: ${{ secrets.PYPI_API_TOKEN }}
-=======
-  # sync_with_dev:
-  #   needs: update_version
-  #   runs-on: ubuntu-latest
-  #   name: Sync main with dev
-  #   steps:
-  #     - name: Sync main with dev
-  #       uses: actions/checkout@v4
-  #       with:
-  #         ref: dev
-  #         fetch-depth: 0
-  #         token: ${{ secrets.GH_ACTION_VERSION_UPDATE }}
-  #     - run: |
-  #         # set strategy to default merge
-  #         git config pull.rebase false
-  #         git config --global user.email "ben.savitzky@gmail.com"
-  #         git config --global user.name "bsavitzky"
-  #         git pull origin main --commit --no-edit
-  #         git push origin dev
-  # deploy:
-  #   needs: sync_with_dev
-  #   runs-on: ubuntu-latest
-  #   name: Deploy to PyPI
-  #   steps:
-  #     - uses: actions/checkout@v4
-  #       with:
-  #         ref: dev
-  #     - name: Set up Python
-  #       uses: actions/setup-python@v5
-  #       with:
-  #         python-version: 3.8
-  #     - name: Install dependencies
-  #       run: |
-  #         python -m pip install --upgrade pip
-  #         pip install build
-  #     - name: Build package
-  #       run: python -m build
-  #     - name: Publish package
-  #       uses: pypa/gh-action-pypi-publish@release/v1
-  #       with:
-  #         user: __token__
-  #         password: ${{ secrets.PYPI_API_TOKEN }}
->>>>>>> ac1a498c
 
+
