--- conflicted
+++ resolved
@@ -650,11 +650,8 @@
         fix_potential_baseline: bool = True,
         vacuum_mask: np.ndarray = None,
         detector_fourier_mask: np.ndarray = None,
-<<<<<<< HEAD
         virtual_detector_masks: Sequence[np.ndarray] = None,
-=======
         probe_real_space_support_mask: np.ndarray = None,
->>>>>>> 6d7f6c0d
         store_iterations: bool = False,
         progress_bar: bool = True,
         reset: bool = None,
@@ -766,14 +763,11 @@
         detector_fourier_mask: np.ndarray
             Corner-centered mask to multiply the detector-plane gradients with (a value of zero supresses those pixels).
             Useful when detector has artifacts such as dead-pixels. Usually binary.
-<<<<<<< HEAD
         virtual_detector_masks: np.ndarray
             List of corner-centered boolean masks for binning forward model exit waves,
             to allow comparison with arbitrary geometry detector datasets.
-=======
         probe_real_space_support_mask: np.ndarray
             Corner-centered boolean mask, outside of which the probe amplitude will be set to zero.
->>>>>>> 6d7f6c0d
         store_iterations: bool, optional
             If True, reconstructed objects and probes are stored at each iteration
         progress_bar: bool, optional
