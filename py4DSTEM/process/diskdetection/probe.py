# Functions for obtaining vacuum probe templates.
#
# Probe templates can be generated from vacuum scans, from a selected ROI of a vacuum
# region of a scan, or synthetic probes.  Ultimately the purpose is to generate a kernel
# for convolution with individual diffraction patterns to identify Bragg disks.  Kernel
# generation will generally proceed in two steps, which will each correspond to a
# function call: first, obtaining  or creating the diffraction pattern of a probe over
# vacuum, and second, turning the probe DP into a convolution kernel by shifting and
# normalizing.

import numpy as np
from scipy.ndimage.morphology import binary_opening, binary_dilation, distance_transform_edt
from ..utils import get_shifted_ar, get_shift, tqdmnd
from ..calibration import get_probe_size

#### Get the vacuum probe ####

def get_probe_from_vacuum_4Dscan(datacube, mask_threshold=0.2,mask_expansion=12,
                                 mask_opening=3,verbose=False,align=True):
    """
    Averages all diffraction patterns in a datacube, assumed to be taken over vacuum,
    to create and average vacuum probe. Optionally (default) aligns the patterns.

<<<<<<< HEAD
    Values outisde the average probe are zeroed, using a binary mask determined by the
    optional parameters mask_threshold, mask_expansion, and mask_opening.  An initial
    binary mask is created using a threshold of less than mask_threshold times the
    maximal probe value. A morphological opening of mask_opening pixels is performed to
    eliminate stray pixels (e.g. from x-rays), followed by a dilation of mask_expansion
    pixels to ensure the entire probe is captured.

    Args:
        datacube (DataCube): a vacuum scan
        mask_threshold (float): threshold determining mask which zeros values outside of
            probe
        mask_expansion (int): number of pixels by which the zeroing mask is expanded to
            capture the full probe
        mask_opening (int): size of binary opening used to eliminate stray bright pixels
        verbose (bool): if True, prints progress updates
        align (bool): if True, aligns the probes before averaging
=======
    Values outside the average probe are zeroed, using a binary mask determined by the optional
    parameters mask_threshold, mask_expansion, and mask_opening.  An initial binary mask is created
    using a threshold of less than mask_threshold times the maximal probe value. A morphological
    opening of mask_opening pixels is performed to eliminate stray pixels (e.g. from x-rays),
    followed by a dilation of mask_expansion pixels to ensure the entire probe is captured.

    Accepts:
        datacube        (DataCube) a vacuum scan
        mask_threshold  (float) threshold determining mask which zeros values outside of probe
        mask_expansion  (int) number of pixels by which the zeroing mask is expanded to capture
                        the full probe
        mask_opening    (int) size of binary opening used to eliminate stray bright pixels
        verbose         (bool) if True, prints progress updates
        align           (bool) if True, aligns the probes before averaging
>>>>>>> 4b9760e8

    Returns:
        (ndarray of shape (datacube.Q_Nx,datacube.Q_Ny)): the average probe
    """

    probe = datacube.data[0,0,:,:]
    for n in tqdmnd(range(1,datacube.R_N)):
        Rx,Ry = np.unravel_index(n,datacube.data.shape[:2])
        curr_DP = datacube.data[Rx,Ry,:,:]
        if verbose:
            print("Shifting and averaging diffraction pattern {} of {}.".format(n,datacube.R_N))
        if align:
            xshift,yshift = get_shift(probe, curr_DP)
            curr_DP = get_shifted_ar(curr_DP, xshift, yshift)
        probe = probe*(n-1)/n + curr_DP/n

    mask = probe > np.max(probe)*mask_threshold
    mask = binary_opening(mask, iterations=mask_opening)
    mask = binary_dilation(mask, iterations=1)
    mask = np.cos((np.pi/2)*np.minimum(distance_transform_edt(np.logical_not(mask)) / mask_expansion, 1))**2

    return probe*mask

def get_probe_from_4Dscan_ROI(datacube, ROI, mask_threshold=0.2,mask_expansion=12,
                              mask_opening=3,verbose=False,align=True,DP_mask=1):
    """
    Averages all diffraction patterns within a specified ROI of a datacube to create an
    average vacuum probe. Optionally (default) aligns the patterns.

    See documentation for get_average_probe_from_vacuum_scan for more detailed discussion
    of the algorithm.

    Args:
        datacube (DataCube): a vacuum scan
        ROI (ndarray of dtype=bool and shape (datacube.R_Nx,datacube.R_Ny)): An array
            of boolean variables shaped like the real space scan. Only scan
            positions where ROI==True are used to create the average probe.
        mask_threshold (float): threshold determining mask which zeros values outside of
            probe
        mask_expansion (int): number of pixels by which the zeroing mask is expanded to
            capture the full probe
        mask_opening (int): size of binary opening used to eliminate stray bright pixels
        verbose (bool): if True, prints progress updates
        align (bool): if True, aligns the probes before averaging
        DP_mask (array): array of same shape as diffraction pattern to mask probes

    Returns:
        (ndarray of shape (datacube.Q_Nx,datacube.Q_Ny)): the average probe
    """
    assert ROI.shape==(datacube.R_Nx,datacube.R_Ny)
    length = ROI.sum()
    xy = np.vstack(np.nonzero(ROI))
    probe = datacube.data[xy[0,0],xy[1,0],:,:]
    for n in tqdmnd(range(1,length)):
        curr_DP = datacube.data[xy[0,n],xy[1,n],:,:] * DP_mask
        if align:
            xshift,yshift = get_shift(probe, curr_DP)
            curr_DP = get_shifted_ar(curr_DP, xshift, yshift)
        probe = probe*(n-1)/n + curr_DP/n

    mask = probe > np.max(probe)*mask_threshold
    mask = binary_opening(mask, iterations=mask_opening)
    mask = binary_dilation(mask, iterations=1)
    mask = np.cos((np.pi/2)*np.minimum(distance_transform_edt(np.logical_not(mask)) / mask_expansion, 1))**2

    return probe*mask


def get_probe_from_vacuum_3Dstack(data, mask_threshold=0.2,
                                        mask_expansion=12,
                                        mask_opening=3):
    """
    Averages all diffraction patterns in a 3D stack of diffraction patterns, assumed to
    be taken over vacuum, to create and average vacuum probe. No alignment is performed
    - i.e. it is assumed that the beam was stationary during acquisition of the stack.

    Values outisde the average probe are zeroed, using a binary mask determined by the
    optional parameters mask_threshold, mask_expansion, and mask_opening.  An initial
    binary mask is created using a threshold of less than mask_threshold times the
    maximal probe value. A morphological opening of mask_opening pixels is performed to
    eliminate stray pixels (e.g. from x-rays), followed by a dilation of mask_expansion
    pixels to ensure the entire probe is captured.

    Args:
        data (array): a 3D stack of vacuum diffraction patterns, shape (Q_Nx,Q_Ny,N)
        mask_threshold (float): threshold determining mask which zeros values outside of
            probe
        mask_expansion (int): number of pixels by which the zeroing mask is expanded to
            capture the full probe
        mask_opening (int): size of binary opening used to eliminate stray bright pixels

    Returns:
        (array of shape (Q_Nx,Q_Ny)): the average probe
    """
    probe = np.average(data,axis=2)

    mask = probe > np.max(probe)*mask_threshold
    mask = binary_opening(mask, iterations=mask_opening)
    mask = binary_dilation(mask, iterations=1)
    mask = np.cos((np.pi/2)*np.minimum(distance_transform_edt(np.logical_not(mask)) / mask_expansion, 1))**2

    return probe*mask


def get_probe_from_vacuum_2Dimage(data, mask_threshold=0.2,
                                        mask_expansion=12,
                                        mask_opening=3):
    """
    A single image of the probe over vacuum is processed by zeroing values outside the
    central disk, using a binary mask determined by the optional parameters
    mask_threshold, mask_expansion, and mask_opening.  An initial binary mask is created
    using a threshold of less than mask_threshold times the maximal probe value. A
    morphological opening of mask_opening pixels is performed to eliminate stray pixels
    (e.g. from x-rays), followed by a dilation of mask_expansion pixels to ensure the
    entire probe is captured.

    Args:
        data (array): a 2D array of the vacuum diffraction pattern, shape (Q_Nx,Q_Ny)
        mask_threshold (float): threshold determining mask which zeros values outside of
            probe
        mask_expansion (int): number of pixels by which the zeroing mask is expanded to
            capture the full probe
        mask_opening (int): size of binary opening used to eliminate stray bright pixels

    Returns:
        (array of shape (Q_Nx,Q_Ny)) the average probe
    """
    mask = data > np.max(data)*mask_threshold
    mask = binary_opening(mask, iterations=mask_opening)
    mask = binary_dilation(mask, iterations=1)
    mask = np.cos((np.pi/2)*np.minimum(distance_transform_edt(np.logical_not(mask)) / mask_expansion, 1))**2

    return data*mask


def get_probe_synthetic(radius, width, Q_Nx, Q_Ny):
    """
    Makes a synthetic probe, with the functional form of a disk blurred by a sigmoid (a
    logistic function).

    Args:
        radius (float): the probe radius
        width (float): the blurring of the probe edge. width represents the full width
            of the blur, with x=-w/2 to x=+w/2 about the edge spanning values of ~0.12
            to 0.88
        Q_Nx, Q_Ny (int): the diffraction plane dimensions

    Returns:
        (ndarray of shape (Q_Nx,Q_Ny)): the probe
    """
    # Make coords
    qy,qx = np.meshgrid(np.arange(Q_Ny),np.arange(Q_Nx))
    qy,qx = qy - Q_Ny/2., qx-Q_Nx/2.
    qr = np.sqrt(qx**2+qy**2)

    # Shift zero to disk edge
    qr = qr - radius

    # Calculate logistic function
    probe = 1/(1+np.exp(4*qr/width))

    return probe



#### Get the probe kernel ####

def get_probe_kernel(probe,origin=None):
    """
    Creates a convolution kernel from an average probe, by normalizing, then shifting
    the center of the probe to the corners of the array.

    Args:
        probe (ndarray): the diffraction pattern corresponding to the probe over vacuum
        origin (2-tuple or None): if None (default), finds the origin using
            get_probe_radius. Otherwise, should be a 2-tuple (x0,y0) specifying the
            origin position

    Returns:
        (ndarray): the convolution kernel corresponding to the probe, in real space
    """
    Q_Nx, Q_Ny = probe.shape

    # Get CoM
    if origin is None:
        _,xCoM,yCoM = get_probe_size(probe)
    else:
        xCoM,yCoM = origin

    # Normalize
    probe = probe/np.sum(probe)

    # Shift center to corners of array
    probe_kernel = get_shifted_ar(probe, -xCoM, -yCoM)

    return probe_kernel


def get_probe_kernel_edge_gaussian(probe, sigma_probe_scale, origin=None):
    """
    Creates a convolution kernel from an average probe, subtracting a gaussian from the
    normalized probe such that the kernel integrates to zero, then shifting the center
    of the probe to the array corners.

    Args:
        probe (ndarray): the diffraction pattern corresponding to the probe over vacuum
        sigma_probe_scale (float): the width of the gaussian to subtract, relative to
            the standard deviation of the probe
        origin (2-tuple or None): if None (default), finds the origin using
            get_probe_radius. Otherwise, should be a 2-tuple (x0,y0) specifying the
            origin position

    Returns:
        (ndarray) the convolution kernel corresponding to the probe
    """
    Q_Nx, Q_Ny = probe.shape

    # Get CoM
    if origin is None:
        _,xCoM,yCoM = get_probe_size(probe)
    else:
        xCoM,yCoM = origin

    # Get probe size
    qy,qx = np.meshgrid(np.arange(Q_Ny),np.arange(Q_Nx))
    q2 = (qx-xCoM)**2 + (qy-yCoM)**2
    qstd2 = np.sum(q2*probe) / np.sum(probe)

    # Normalize to one, then subtract of normed gaussian, yielding kernel which
    # integrates to zero
    probe_template_norm = probe/np.sum(probe)
    subtr_gaussian = np.exp(-q2 / (2*qstd2*sigma_probe_scale**2))
    subtr_gaussian = subtr_gaussian/np.sum(subtr_gaussian)
    probe_kernel = probe_template_norm - subtr_gaussian

    # Shift center to array corners
    probe_kernel = get_shifted_ar(probe_kernel, -xCoM, -yCoM)

    return probe_kernel


def get_probe_kernel_edge_sigmoid(probe, ri, ro, origin=None, type='sine_squared'):
    """
<<<<<<< HEAD
    Creates a convolution kernel from an average probe, subtracting an annular trench
    about the probe such that the kernel integrates to zero, then shifting the center of
    the probe to the array corners.

    Args:
        probe (ndarray): the diffraction pattern corresponding to the probe over vacuum
        ri (float): the sigmoid inner radius, from the probe center
        ro (float): the sigmoid outer radius
        origin (2-tuple or None): if None (default), finds the origin using
            get_probe_radius. Otherwise, should be a 2-tuple (x0,y0) specifying the
            origin position
=======
    Creates a convolution kernel from an average probe, subtracting an annular trench about the
    probe such that the kernel integrates to zero, then shifting the center of the probe to the
    array corners.

    Accepts:
        probe           (ndarray) the diffraction pattern corresponding to the probe over vacuum
        ri              (float) the sigmoid inner radius, from the probe center
        ro              (float) the sigmoid outer radius
        origin          (2-tuple or None) if None (default), finds the origin using get_probe_radius.
                        Otherwise, should be a 2-tuple (x0,y0) specifying the origin position
        type            (string), must be 'logistic' or 'sine_squared'
>>>>>>> 4b9760e8

    Returns:
        (ndarray): the convolution kernel corresponding to the probe
    """
    valid_types = ('logistic','sine_squared')
    assert(type in valid_types), "type must be in {}".format(valid_types)
    Q_Nx, Q_Ny = probe.shape

    # Get CoM
    if origin is None:
        _,xCoM,yCoM = get_probe_size(probe)
    else:
        xCoM,yCoM = origin

    # Get probe size
    qy,qx = np.meshgrid(np.arange(Q_Ny),np.arange(Q_Nx))
    qr = np.sqrt((qx-xCoM)**2 + (qy-yCoM)**2)

    # Calculate sigmoid
    if type == 'logistic':
        r0 = 0.5*(ro+ri)
        sigma = 0.25*(ro-ri)
        sigmoid = 1/(1+np.exp((qr-r0)/sigma))
    elif type == 'sine_squared':
        sigmoid = (qr - ri) / (ro - ri)
        sigmoid = np.minimum(np.maximum(sigmoid, 0.0), 1.0)
        sigmoid = np.cos((np.pi/2)*sigmoid)**2
    else:
        raise Exception("type must be in {}".format(valid_types))


    # Normalize to one, then subtract off logistic annulus, yielding kernel which
    # integrates to zero
    probe_template_norm = probe/np.sum(probe)
    sigmoid_norm = sigmoid/np.sum(sigmoid)
    probe_kernel = probe_template_norm - sigmoid_norm

    # Shift center to array corners
    probe_kernel = get_shifted_ar(probe_kernel, -xCoM, -yCoM)

    return probe_kernel







<|MERGE_RESOLUTION|>--- conflicted
+++ resolved
@@ -21,7 +21,6 @@
     Averages all diffraction patterns in a datacube, assumed to be taken over vacuum,
     to create and average vacuum probe. Optionally (default) aligns the patterns.
 
-<<<<<<< HEAD
     Values outisde the average probe are zeroed, using a binary mask determined by the
     optional parameters mask_threshold, mask_expansion, and mask_opening.  An initial
     binary mask is created using a threshold of less than mask_threshold times the
@@ -38,22 +37,6 @@
         mask_opening (int): size of binary opening used to eliminate stray bright pixels
         verbose (bool): if True, prints progress updates
         align (bool): if True, aligns the probes before averaging
-=======
-    Values outside the average probe are zeroed, using a binary mask determined by the optional
-    parameters mask_threshold, mask_expansion, and mask_opening.  An initial binary mask is created
-    using a threshold of less than mask_threshold times the maximal probe value. A morphological
-    opening of mask_opening pixels is performed to eliminate stray pixels (e.g. from x-rays),
-    followed by a dilation of mask_expansion pixels to ensure the entire probe is captured.
-
-    Accepts:
-        datacube        (DataCube) a vacuum scan
-        mask_threshold  (float) threshold determining mask which zeros values outside of probe
-        mask_expansion  (int) number of pixels by which the zeroing mask is expanded to capture
-                        the full probe
-        mask_opening    (int) size of binary opening used to eliminate stray bright pixels
-        verbose         (bool) if True, prints progress updates
-        align           (bool) if True, aligns the probes before averaging
->>>>>>> 4b9760e8
 
     Returns:
         (ndarray of shape (datacube.Q_Nx,datacube.Q_Ny)): the average probe
@@ -297,7 +280,6 @@
 
 def get_probe_kernel_edge_sigmoid(probe, ri, ro, origin=None, type='sine_squared'):
     """
-<<<<<<< HEAD
     Creates a convolution kernel from an average probe, subtracting an annular trench
     about the probe such that the kernel integrates to zero, then shifting the center of
     the probe to the array corners.
@@ -309,19 +291,7 @@
         origin (2-tuple or None): if None (default), finds the origin using
             get_probe_radius. Otherwise, should be a 2-tuple (x0,y0) specifying the
             origin position
-=======
-    Creates a convolution kernel from an average probe, subtracting an annular trench about the
-    probe such that the kernel integrates to zero, then shifting the center of the probe to the
-    array corners.
-
-    Accepts:
-        probe           (ndarray) the diffraction pattern corresponding to the probe over vacuum
-        ri              (float) the sigmoid inner radius, from the probe center
-        ro              (float) the sigmoid outer radius
-        origin          (2-tuple or None) if None (default), finds the origin using get_probe_radius.
-                        Otherwise, should be a 2-tuple (x0,y0) specifying the origin position
-        type            (string), must be 'logistic' or 'sine_squared'
->>>>>>> 4b9760e8
+        type (string): must be 'logistic' or 'sine_squared'
 
     Returns:
         (ndarray): the convolution kernel corresponding to the probe
