# Functions for obtaining vacuum probe templates.
#
# Probe templates can be generated from vacuum scans, from a selected ROI of a vacuum
# region of a scan, or synthetic probes.  Ultimately the purpose is to generate a kernel
# for convolution with individual diffraction patterns to identify Bragg disks.  Kernel
# generation will generally proceed in two steps, which will each correspond to a
# function call: first, obtaining  or creating the diffraction pattern of a probe over
# vacuum, and second, turning the probe DP into a convolution kernel by shifting and
# normalizing.

import numpy as np
from scipy.ndimage.morphology import binary_opening, binary_dilation
from ..utils import get_shifted_ar, get_shift, tqdmnd
from ..calibration import get_probe_size

#### Get the vacuum probe ####

def get_probe_from_vacuum_4Dscan(datacube, mask_threshold=0.2,mask_expansion=12,
                                 mask_opening=3,verbose=False,align=True):
    """
    Averages all diffraction patterns in a datacube, assumed to be taken over vacuum,
    to create and average vacuum probe. Optionally (default) aligns the patterns.

    Values outisde the average probe are zeroed, using a binary mask determined by the
    optional parameters mask_threshold, mask_expansion, and mask_opening.  An initial
    binary mask is created using a threshold of less than mask_threshold times the
    maximal probe value. A morphological opening of mask_opening pixels is performed to
    eliminate stray pixels (e.g. from x-rays), followed by a dilation of mask_expansion
    pixels to ensure the entire probe is captured.

    Args:
        datacube (DataCube): a vacuum scan
        mask_threshold (float): threshold determining mask which zeros values outside of
            probe
        mask_expansion (int): number of pixels by which the zeroing mask is expanded to
            capture the full probe
        mask_opening (int): size of binary opening used to eliminate stray bright pixels
        verbose (bool): if True, prints progress updates
        align (bool): if True, aligns the probes before averaging

    Returns:
        (ndarray of shape (datacube.Q_Nx,datacube.Q_Ny)): the average probe
    """
    probe = datacube.data[0,0,:,:]
    for n in tqdmnd(range(1,datacube.R_N)):
        Rx,Ry = np.unravel_index(n,datacube.data.shape[:2])
        curr_DP = datacube.data[Rx,Ry,:,:]
        if verbose:
            print("Shifting and averaging diffraction pattern {} of {}.".format(n,datacube.R_N))
        if align:
            xshift,yshift = get_shift(probe, curr_DP)
            curr_DP = get_shifted_ar(curr_DP, xshift, yshift)
        probe = probe*(n-1)/n + curr_DP/n

    mask = probe > np.max(probe)*mask_threshold
    mask = binary_opening(mask, iterations=mask_opening)
    mask = binary_dilation(mask, iterations=mask_expansion)

    return probe*mask


def get_probe_from_4Dscan_ROI(datacube, ROI, mask_threshold=0.2,mask_expansion=12,
                              mask_opening=3,verbose=False,align=True,DP_mask=1):
    """
    Averages all diffraction patterns within a specified ROI of a datacube to create an
    average vacuum probe. Optionally (default) aligns the patterns.

    See documentation for get_average_probe_from_vacuum_scan for more detailed discussion
    of the algorithm.

    Args:
        datacube (DataCube): a vacuum scan
        ROI (ndarray of dtype=bool and shape (datacube.R_Nx,datacube.R_Ny)): An array
            of boolean variables shaped like the real space scan. Only scan
            positions where ROI==True are used to create the average probe.
        mask_threshold (float): threshold determining mask which zeros values outside of
            probe
        mask_expansion (int): number of pixels by which the zeroing mask is expanded to
            capture the full probe
        mask_opening (int): size of binary opening used to eliminate stray bright pixels
        verbose (bool): if True, prints progress updates
        align (bool): if True, aligns the probes before averaging
        DP_mask (array): array of same shape as diffraction pattern to mask probes

    Returns:
        (ndarray of shape (datacube.Q_Nx,datacube.Q_Ny)): the average probe
    """
    assert ROI.shape==(datacube.R_Nx,datacube.R_Ny)
    length = ROI.sum()
    xy = np.vstack(np.nonzero(ROI))
    probe = datacube.data[xy[0,0],xy[1,0],:,:]
    for n in tqdmnd(range(1,length)):
        curr_DP = datacube.data[xy[0,n],xy[1,n],:,:] * DP_mask
        if align:
            xshift,yshift = get_shift(probe, curr_DP)
            curr_DP = get_shifted_ar(curr_DP, xshift, yshift)
        probe = probe*(n-1)/n + curr_DP/n

    mask = probe > np.max(probe)*mask_threshold
    mask = binary_opening(mask, iterations=mask_opening)
    mask = binary_dilation(mask, iterations=mask_expansion)

    return probe*mask


def get_probe_from_vacuum_3Dstack(data, mask_threshold=0.2,
                                        mask_expansion=12,
                                        mask_opening=3):
    """
    Averages all diffraction patterns in a 3D stack of diffraction patterns, assumed to
    be taken over vacuum, to create and average vacuum probe. No alignment is performed
    - i.e. it is assumed that the beam was stationary during acquisition of the stack.

    Values outisde the average probe are zeroed, using a binary mask determined by the
    optional parameters mask_threshold, mask_expansion, and mask_opening.  An initial
    binary mask is created using a threshold of less than mask_threshold times the
    maximal probe value. A morphological opening of mask_opening pixels is performed to
    eliminate stray pixels (e.g. from x-rays), followed by a dilation of mask_expansion
    pixels to ensure the entire probe is captured.

    Args:
        data (array): a 3D stack of vacuum diffraction patterns, shape (Q_Nx,Q_Ny,N)
        mask_threshold (float): threshold determining mask which zeros values outside of
            probe
        mask_expansion (int): number of pixels by which the zeroing mask is expanded to
            capture the full probe
        mask_opening (int): size of binary opening used to eliminate stray bright pixels

    Returns:
        (array of shape (Q_Nx,Q_Ny)): the average probe
    """
    probe = np.average(data,axis=2)

    mask = probe > np.max(probe)*mask_threshold
    mask = binary_opening(mask, iterations=mask_opening)
    mask = binary_dilation(mask, iterations=mask_expansion)

    return probe*mask


def get_probe_from_vacuum_2Dimage(data, mask_threshold=0.2,
                                        mask_expansion=12,
                                        mask_opening=3):
    """
    A single image of the probe over vacuum is processed by zeroing values outside the
    central disk, using a binary mask determined by the optional parameters
    mask_threshold, mask_expansion, and mask_opening.  An initial binary mask is created
    using a threshold of less than mask_threshold times the maximal probe value. A
    morphological opening of mask_opening pixels is performed to eliminate stray pixels
    (e.g. from x-rays), followed by a dilation of mask_expansion pixels to ensure the
    entire probe is captured.

    Args:
        data (array): a 2D array of the vacuum diffraction pattern, shape (Q_Nx,Q_Ny)
        mask_threshold (float): threshold determining mask which zeros values outside of
            probe
        mask_expansion (int): number of pixels by which the zeroing mask is expanded to
            capture the full probe
        mask_opening (int): size of binary opening used to eliminate stray bright pixels

    Returns:
        (array of shape (Q_Nx,Q_Ny)) the average probe
    """
    mask = data > np.max(data)*mask_threshold
    mask = binary_opening(mask, iterations=mask_opening)
    mask = binary_dilation(mask, iterations=mask_expansion)

    return data*mask


def get_probe_synthetic(radius, width, Q_Nx, Q_Ny):
    """
    Makes a synthetic probe, with the functional form of a disk blurred by a sigmoid (a
    logistic function).

    Args:
        radius (float): the probe radius
        width (float): the blurring of the probe edge. width represents the full width
            of the blur, with x=-w/2 to x=+w/2 about the edge spanning values of ~0.12
            to 0.88
        Q_Nx, Q_Ny (int): the diffraction plane dimensions

    Returns:
        (ndarray of shape (Q_Nx,Q_Ny)): the probe
    """
    # Make coords
    qy,qx = np.meshgrid(np.arange(Q_Ny),np.arange(Q_Nx))
    qy,qx = qy - Q_Ny/2., qx-Q_Nx/2.
    qr = np.sqrt(qx**2+qy**2)

    # Shift zero to disk edge
    qr = qr - radius

    # Calculate logistic function
    probe = 1/(1+np.exp(4*qr/width))

    return probe



#### Get the probe kernel ####

def get_probe_kernel(probe,origin=None):
    """
    Creates a convolution kernel from an average probe, by normalizing, then shifting
    the center of the probe to the corners of the array.

    Args:
        probe (ndarray): the diffraction pattern corresponding to the probe over vacuum
        origin (2-tuple or None): if None (default), finds the origin using
            get_probe_radius. Otherwise, should be a 2-tuple (x0,y0) specifying the
            origin position

    Returns:
        (ndarray): the convolution kernel corresponding to the probe, in real space
    """
    Q_Nx, Q_Ny = probe.shape

    # Get CoM
    if origin is None:
        _,xCoM,yCoM = get_probe_size(probe)
    else:
        xCoM,yCoM = origin

    # Normalize
    probe = probe/np.sum(probe)

    # Shift center to corners of array
    probe_kernel = get_shifted_ar(probe, -xCoM, -yCoM)

    return probe_kernel


def get_probe_kernel_edge_gaussian(probe, sigma_probe_scale, origin=None):
    """
    Creates a convolution kernel from an average probe, subtracting a gaussian from the
    normalized probe such that the kernel integrates to zero, then shifting the center
    of the probe to the array corners.

    Args:
        probe (ndarray): the diffraction pattern corresponding to the probe over vacuum
        sigma_probe_scale (float): the width of the gaussian to subtract, relative to
            the standard deviation of the probe
        origin (2-tuple or None): if None (default), finds the origin using
            get_probe_radius. Otherwise, should be a 2-tuple (x0,y0) specifying the
            origin position

    Returns:
        (ndarray) the convolution kernel corresponding to the probe
    """
    Q_Nx, Q_Ny = probe.shape

    # Get CoM
    if origin is None:
        _,xCoM,yCoM = get_probe_size(probe)
    else:
        xCoM,yCoM = origin

    # Get probe size
    qy,qx = np.meshgrid(np.arange(Q_Ny),np.arange(Q_Nx))
    q2 = (qx-xCoM)**2 + (qy-yCoM)**2
    qstd2 = np.sum(q2*probe) / np.sum(probe)

    # Normalize to one, then subtract of normed gaussian, yielding kernel which
    # integrates to zero
    probe_template_norm = probe/np.sum(probe)
    subtr_gaussian = np.exp(-q2 / (2*qstd2*sigma_probe_scale**2))
    subtr_gaussian = subtr_gaussian/np.sum(subtr_gaussian)
    probe_kernel = probe_template_norm - subtr_gaussian

    # Shift center to array corners
    probe_kernel = get_shifted_ar(probe_kernel, -xCoM, -yCoM)

    return probe_kernel


def get_probe_kernel_edge_sigmoid(probe, ri, ro, origin=None):
    """
    Creates a convolution kernel from an average probe, subtracting an annular trench
    about the probe such that the kernel integrates to zero, then shifting the center of
    the probe to the array corners.

    Args:
        probe (ndarray): the diffraction pattern corresponding to the probe over vacuum
        ri (float): the sigmoid inner radius, from the probe center
        ro (float): the sigmoid outer radius
        origin (2-tuple or None): if None (default), finds the origin using
            get_probe_radius. Otherwise, should be a 2-tuple (x0,y0) specifying the
            origin position
<<<<<<< HEAD
=======
        type (string): must be 'logistic' or 'sine_squared'
>>>>>>> bcf39c27

    Returns:
        (ndarray): the convolution kernel corresponding to the probe
    """
    Q_Nx, Q_Ny = probe.shape

    # Get CoM
    if origin is None:
        _,xCoM,yCoM = get_probe_size(probe)
    else:
        xCoM,yCoM = origin

    # Get probe size
    qy,qx = np.meshgrid(np.arange(Q_Ny),np.arange(Q_Nx))
    qr = np.sqrt((qx-xCoM)**2 + (qy-yCoM)**2)

    # Calculate sigmoid
    r0 = 0.5*(ro+ri)
    sigma = 0.25*(ro-ri)
    sigmoid = 1/(1+np.exp((qr-r0)/sigma))

    # Normalize to one, then subtract off logistic annulus, yielding kernel which
    # integrates to zero
    probe_template_norm = probe/np.sum(probe)
    sigmoid_norm = sigmoid/np.sum(sigmoid)
    probe_kernel = probe_template_norm - sigmoid_norm

    # Shift center to array corners
    probe_kernel = get_shifted_ar(probe_kernel, -xCoM, -yCoM)

    return probe_kernel







<|MERGE_RESOLUTION|>--- conflicted
+++ resolved
@@ -9,7 +9,7 @@
 # normalizing.
 
 import numpy as np
-from scipy.ndimage.morphology import binary_opening, binary_dilation
+from scipy.ndimage.morphology import binary_opening, binary_dilation, distance_transform_edt
 from ..utils import get_shifted_ar, get_shift, tqdmnd
 from ..calibration import get_probe_size
 
@@ -41,6 +41,7 @@
     Returns:
         (ndarray of shape (datacube.Q_Nx,datacube.Q_Ny)): the average probe
     """
+
     probe = datacube.data[0,0,:,:]
     for n in tqdmnd(range(1,datacube.R_N)):
         Rx,Ry = np.unravel_index(n,datacube.data.shape[:2])
@@ -54,10 +55,10 @@
 
     mask = probe > np.max(probe)*mask_threshold
     mask = binary_opening(mask, iterations=mask_opening)
-    mask = binary_dilation(mask, iterations=mask_expansion)
+    mask = binary_dilation(mask, iterations=1)
+    mask = np.cos((np.pi/2)*np.minimum(distance_transform_edt(np.logical_not(mask)) / mask_expansion, 1))**2
 
     return probe*mask
-
 
 def get_probe_from_4Dscan_ROI(datacube, ROI, mask_threshold=0.2,mask_expansion=12,
                               mask_opening=3,verbose=False,align=True,DP_mask=1):
@@ -98,7 +99,8 @@
 
     mask = probe > np.max(probe)*mask_threshold
     mask = binary_opening(mask, iterations=mask_opening)
-    mask = binary_dilation(mask, iterations=mask_expansion)
+    mask = binary_dilation(mask, iterations=1)
+    mask = np.cos((np.pi/2)*np.minimum(distance_transform_edt(np.logical_not(mask)) / mask_expansion, 1))**2
 
     return probe*mask
 
@@ -133,7 +135,8 @@
 
     mask = probe > np.max(probe)*mask_threshold
     mask = binary_opening(mask, iterations=mask_opening)
-    mask = binary_dilation(mask, iterations=mask_expansion)
+    mask = binary_dilation(mask, iterations=1)
+    mask = np.cos((np.pi/2)*np.minimum(distance_transform_edt(np.logical_not(mask)) / mask_expansion, 1))**2
 
     return probe*mask
 
@@ -163,7 +166,8 @@
     """
     mask = data > np.max(data)*mask_threshold
     mask = binary_opening(mask, iterations=mask_opening)
-    mask = binary_dilation(mask, iterations=mask_expansion)
+    mask = binary_dilation(mask, iterations=1)
+    mask = np.cos((np.pi/2)*np.minimum(distance_transform_edt(np.logical_not(mask)) / mask_expansion, 1))**2
 
     return data*mask
 
@@ -274,7 +278,7 @@
     return probe_kernel
 
 
-def get_probe_kernel_edge_sigmoid(probe, ri, ro, origin=None):
+def get_probe_kernel_edge_sigmoid(probe, ri, ro, origin=None, type='sine_squared'):
     """
     Creates a convolution kernel from an average probe, subtracting an annular trench
     about the probe such that the kernel integrates to zero, then shifting the center of
@@ -287,14 +291,13 @@
         origin (2-tuple or None): if None (default), finds the origin using
             get_probe_radius. Otherwise, should be a 2-tuple (x0,y0) specifying the
             origin position
-<<<<<<< HEAD
-=======
         type (string): must be 'logistic' or 'sine_squared'
->>>>>>> bcf39c27
 
     Returns:
         (ndarray): the convolution kernel corresponding to the probe
     """
+    valid_types = ('logistic','sine_squared')
+    assert(type in valid_types), "type must be in {}".format(valid_types)
     Q_Nx, Q_Ny = probe.shape
 
     # Get CoM
@@ -308,9 +311,17 @@
     qr = np.sqrt((qx-xCoM)**2 + (qy-yCoM)**2)
 
     # Calculate sigmoid
-    r0 = 0.5*(ro+ri)
-    sigma = 0.25*(ro-ri)
-    sigmoid = 1/(1+np.exp((qr-r0)/sigma))
+    if type == 'logistic':
+        r0 = 0.5*(ro+ri)
+        sigma = 0.25*(ro-ri)
+        sigmoid = 1/(1+np.exp((qr-r0)/sigma))
+    elif type == 'sine_squared':
+        sigmoid = (qr - ri) / (ro - ri)
+        sigmoid = np.minimum(np.maximum(sigmoid, 0.0), 1.0)
+        sigmoid = np.cos((np.pi/2)*sigmoid)**2
+    else:
+        raise Exception("type must be in {}".format(valid_types))
+
 
     # Normalize to one, then subtract off logistic annulus, yielding kernel which
     # integrates to zero
