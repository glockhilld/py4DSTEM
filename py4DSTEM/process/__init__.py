--- conflicted
+++ resolved
@@ -6,11 +6,6 @@
 from . import latticevectors
 from . import classification
 from . import dpc
-<<<<<<< HEAD
 from . import amorph
 from . import virtualimage
-=======
-from . import rdf
-from . import virtualimage
-from . import diffraction
->>>>>>> 187c2b79
+from . import diffraction