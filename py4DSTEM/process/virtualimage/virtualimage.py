--- conflicted
+++ resolved
@@ -394,13 +394,8 @@
     else:
         return _get_virtual_image_dask(datacube.data, mask)
 
-<<<<<<< HEAD
-def _get_virutalimage_rect_dask(datacube, geometry, eager_compute=True, *args, **kwargs):
-    """
-=======
 def _get_virtualimage_rect_dask(datacube, geometry, eager_compute=True, *args, **kwargs):
-    """        
->>>>>>> 2593cf2d
+    """
     Get a virtual image using a rectagular detector with limits (xmin,xmax,ymin,ymax)
     in the diffraction plane. Floating point limits will be rounded and cast to ints.
 
@@ -463,17 +458,10 @@
 
     # make the annular mask
     mask = make_annular_mask(datacube, geometry)
-<<<<<<< HEAD
-
-    return np.einsum('ijnm,nm->ij', datacube.data, mask)
-
-def _get_virtualimage_circ_einsum(datacube, geometry, *args, **kwargs):
-=======
 
     return np.einsum('ijnm,nm->ij', datacube.data, mask, dtype=dtype)
 
 def _get_virtualimage_circ_einsum(datacube, geometry, dtype=np.float64, *args, **kwargs):
->>>>>>> 2593cf2d
 
     """
     Get a virtual image using an circular detector centered at (x0,y0), with a
@@ -487,18 +475,12 @@
     Returns:
         (2D array): the virtual image
     """
-
     # make the circular mask
-
     mask, (xmin,xmax,ymin,ymax) = make_circ_mask(datacube, geometry, return_crop_vals=True)
 
     return np.einsum('ijnm,nm->ij', datacube.data[:,:,xmin:xmax, ymin:ymax], mask[xmin:xmax, ymin:ymax], dtype=dtype)
 
-<<<<<<< HEAD
-def _get_virutalimage_rect_einsum(datacube, geometry, *args, **kwargs):
-=======
 def _get_virtualimage_rect_einsum(datacube, geometry, dtype=np.float64, *args, **kwargs):
->>>>>>> 2593cf2d
     """
     Get a virtual image using a rectagular detector with limits (xmin,xmax,ymin,ymax)
     in the diffraction plane. Floating point limits will be rounded and cast to ints.
@@ -576,13 +558,8 @@
     else:
         return np.tensordot(datacube.data, mask, axes=((2,3),(0,1)))
 
-<<<<<<< HEAD
-def _get_virutalimage_rect_tensordot(datacube, geometry, spicy=False, *args, **kwargs):
-    """
-=======
 def _get_virtualimage_rect_tensordot(datacube, geometry, spicy=False, *args, **kwargs):
-    """        
->>>>>>> 2593cf2d
+    """
     Get a virtual image using a rectagular detector with limits (xmin,xmax,ymin,ymax)
     in the diffraction plane. Floating point limits will be rounded and cast to ints.
 
@@ -666,15 +643,9 @@
             # detector_geometry
             'rect' : {
                 # data_type
-<<<<<<< HEAD
-                'numpy' : _get_virutalimage_rect_tensordot,
-                'dask' : _get_virutalimage_rect_dask
-            },
-=======
                 'numpy' : _get_virtualimage_rect_old, # changed from tensordot
                 'dask' : _get_virtualimage_rect_dask
-            }, 
->>>>>>> 2593cf2d
+            },
         },
         # mode
         'mask' : {
