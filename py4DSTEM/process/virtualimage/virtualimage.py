--- conflicted
+++ resolved
@@ -733,7 +733,6 @@
 #     return out
 
 
-<<<<<<< HEAD
 # @nb.jit(nopython=True, parallel=True, fastmath=True)
 # def get_virtual_annular_image_numba(datacube, Ri, Ro, center):
 
@@ -748,38 +747,6 @@
 #         out[rx,ry] = np.sum(np.multiply(datacube.data[rx,ry],mask))# in a few tests it seems quicker to multiply than boolean index for ADF images 
 #         # out[rx,ry] = np.sum(arr[rx,ry][mask]) 
 #     return out
-=======
-def get_virtualimage(
-    datacube, 
-    mask, 
-    verbose=True,
-    ):
-    """
-    Get a virtual image using an arbitrary boolean mask
-
-    Args:
-        datacube (DataCube):    Input datacube with dimensions (R_Nx, R_Nx, Q_Nx, Q_Ny)
-        mask (bool):            Mask with dimensions (Q_Nx, Q_Ny)
-        verbose (bool):         Use progress bar
-
-    Returns:
-        (2D array): the virtual image
-    """
-    assert isinstance(datacube, DataCube)
-
-    # find range of True values in boolean mask
-    x = np.where(np.max(mask, axis=1))
-    y = np.where(np.max(mask, axis=0))
-    xmin, xmax = np.min(x), np.max(x)
-    ymin, ymax = np.min(y), np.max(y)
-    mask_sub = mask[xmin:xmax,ymin:ymax]
-
-    # Generate virtual image
-    virtual_image = np.zeros((datacube.R_Nx, datacube.R_Ny))
-    for rx,ry in tqdmnd(datacube.R_Nx, datacube.R_Ny, disable=not verbose):
-        virtual_image[rx,ry] = np.sum(datacube.data[rx,ry,xmin:xmax,ymin:ymax][mask_sub])
-    
-    return virtual_image
->>>>>>> 8ac39c1c
+
 
 #### End of Virtual Image Functions ####
