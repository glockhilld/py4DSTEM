--- conflicted
+++ resolved
@@ -548,7 +548,6 @@
 
     return vertex_list
 
-<<<<<<< HEAD
 def ewpc_lambda(Q_Nx,Q_Ny):
     '''
     Returns a lambda for comuting the exit wave power cepstrum of a diffraction pattern
@@ -581,7 +580,4 @@
 #    qx = make_Fourier_coords1D(Nx,pixelSize)
 #    qy = make_Fourier_coords1D(Ny,pixelSize)
 #    qy,qx = np.meshgrid(qy,qx)
-#    return qx,qy
-=======
-
->>>>>>> 2c5715ea
+#    return qx,qy