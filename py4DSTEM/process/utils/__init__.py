--- conflicted
+++ resolved
@@ -2,9 +2,4 @@
 from .multicorr import *
 from .cartesian_to_polarelliptical_transform import *
 from .single_atom_scatter import *
-<<<<<<< HEAD
-from .parameters import *
-from .aberrations import *
-=======
 from .ellipticalCoords import *
->>>>>>> 90c70551
