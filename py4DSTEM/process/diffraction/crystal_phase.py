--- conflicted
+++ resolved
@@ -54,13 +54,8 @@
             phase_maps.append(self.orientation_maps[m].corr[:,:,index] / corr_sum)
         show_image_grid(lambda i:phase_maps[i], 1, len(phase_maps), cmap = 'inferno')
         return
-<<<<<<< HEAD
-    # Plot the correlation maps. Plots the maps with the best correlation scores. 
-    def plot_correlation_map(
-=======
 
     def plot_phase_map(
->>>>>>> 54a33000
         self,
         index = 0,
         cmap = None
