# Functions for calculating diffraction patterns, matching them to experiments, and creating orientation and phase maps.

import numpy as np
from scipy.ndimage import gaussian_filter
import matplotlib.pyplot as plt
from matplotlib.patches import Circle
from fractions import Fraction
from typing import Union, Optional
import sys
import warnings

from emdfile import PointList
from py4DSTEM.process.utils import single_atom_scatter, electron_wavelength_angstrom

from py4DSTEM.process.diffraction.utils import Orientation


class Crystal:
    """
    A class storing a single crystal structure, and associated diffraction data.

    """

    # Various methods for the Crystal class are implemented in a separate file. This
    # import statement inside the class declaration imports them as methods of the class!
    # (see https://stackoverflow.com/a/47562412)

    # Automated Crystal Orientation Mapping is implemented in crystal_ACOM.py
    from py4DSTEM.process.diffraction.crystal_ACOM import (
        orientation_plan,
        match_orientations,
        match_single_pattern,
        cluster_grains,
        cluster_orientation_map,
        calculate_strain,
        save_ang_file,
        symmetry_reduce_directions,
        orientation_map_to_orix_CrystalMap,
        save_ang_file,
    )

    from py4DSTEM.process.diffraction.crystal_viz import (
        plot_structure,
        plot_structure_factors,
        plot_scattering_intensity,
        plot_orientation_zones,
        plot_orientation_plan,
        plot_orientation_maps,
        plot_fiber_orientation_maps,
        plot_clusters,
        plot_cluster_size,
    )

    from py4DSTEM.process.diffraction.crystal_calibrate import (
        calibrate_pixel_size,
        calibrate_unit_cell,
    )

    # Dynamical diffraction calculations are implemented in crystal_bloch.py
    from py4DSTEM.process.diffraction.crystal_bloch import (
        generate_dynamical_diffraction_pattern,
        generate_CBED,
        calculate_dynamical_structure_factors,
    )

    def __init__(
        self,
        positions,
        numbers,
        cell,
        occupancy=None,
    ):
        """
        Args:
            positions (np.array): fractional coordinates of each atom in the cell
            numbers (np.array): Z number for each atom in the cell, if one number passed it is used for all atom positions
            cell (np.array): specify the unit cell, using a variable number of parameters
                1 number: the lattice parameter for a cubic cell
                3 numbers: the three lattice parameters for an orthorhombic cell
                6 numbers: the a,b,c lattice parameters and ɑ,β,ɣ angles for any cell
                3x3 array: row vectors containing the (u,v,w) lattice vectors.
            occupancy (np.array): Partial occupancy values for each atomic site. Must match the length of positions
        """
        # Initialize Crystal
        self.positions = np.asarray(positions)  #: fractional atomic coordinates

        #: atomic numbers - if only one value is provided, assume all atoms are same species
        numbers = np.asarray(numbers, dtype="intp")
        if np.size(numbers) == 1:
            self.numbers = np.ones(self.positions.shape[0], dtype="intp") * numbers
        elif np.size(numbers) == self.positions.shape[0]:
            self.numbers = numbers
        else:
            raise Exception("Number of positions and atomic numbers do not match")

        # unit cell, as one of:
        # [a a a 90 90 90]
        # [a b c 90 90 90]
        # [a b c alpha beta gamma]
        cell = np.asarray(cell, dtype="float_")
        if np.size(cell) == 1:
            self.cell = np.hstack([cell, cell, cell, 90, 90, 90])
        elif np.size(cell) == 3:
            self.cell = np.hstack([cell, 90, 90, 90])
        elif np.size(cell) == 6:
            self.cell = cell
        elif np.shape(cell)[0] == 3 and np.shape(cell)[1] == 3:
            self.lat_real = np.array(cell)
            a = np.linalg.norm(self.lat_real[0, :])
            b = np.linalg.norm(self.lat_real[1, :])
            c = np.linalg.norm(self.lat_real[2, :])
            alpha = np.rad2deg(
                np.arccos(
                    np.clip(
                        np.sum(self.lat_real[1, :] * self.lat_real[2, :]) / b / c, -1, 1
                    )
                )
            )
            beta = np.rad2deg(
                np.arccos(
                    np.clip(
                        np.sum(self.lat_real[0, :] * self.lat_real[2, :]) / a / c, -1, 1
                    )
                )
            )
            gamma = np.rad2deg(
                np.arccos(
                    np.clip(
                        np.sum(self.lat_real[0, :] * self.lat_real[1, :]) / a / b, -1, 1
                    )
                )
            )
            self.cell = (a, b, c, alpha, beta, gamma)
        else:
            raise Exception("Cell cannot contain " + np.size(cell) + " entries")

        # occupancy
        if occupancy is not None:
            self.occupancy = np.array(occupancy)
            # check the occupancy shape makes sense
            if self.occupancy.shape[0] != self.positions.shape[0]:
                raise Warning(
                    f"Number of occupancies ({self.occupancy.shape[0]}) and atomic positions ({self.positions.shape[0]}) do not match"
                )
        else:
            self.occupancy = np.ones(self.positions.shape[0], dtype=np.float32)

        # pymatgen flag
        if "pymatgen" in sys.modules:
            self.pymatgen_available = True
        else:
            self.pymatgen_available = False
        # Calculate lattice parameters
        self.calculate_lattice()

    def calculate_lattice(self):
        if not hasattr(self, "lat_real"):
            # calculate unit cell lattice vectors
            a = self.cell[0]
            b = self.cell[1]
            c = self.cell[2]
            alpha = np.deg2rad(self.cell[3])
            beta = np.deg2rad(self.cell[4])
            gamma = np.deg2rad(self.cell[5])
            f = np.cos(beta) * np.cos(gamma) - np.cos(alpha)
            vol = (
                a
                * b
                * c
                * np.sqrt(
                    1
                    + 2 * np.cos(alpha) * np.cos(beta) * np.cos(gamma)
                    - np.cos(alpha) ** 2
                    - np.cos(beta) ** 2
                    - np.cos(gamma) ** 2
                )
            )
            self.lat_real = np.array(
                [
                    [a, 0, 0],
                    [b * np.cos(gamma), b * np.sin(gamma), 0],
                    [
                        c * np.cos(beta),
                        -c * f / np.sin(gamma),
                        vol / (a * b * np.sin(gamma)),
                    ],
                ]
            )

        # Inverse lattice, metric tensors
        self.metric_real = self.lat_real @ self.lat_real.T
        self.metric_inv = np.linalg.inv(self.metric_real)
        self.lat_inv = self.metric_inv @ self.lat_real

    def get_strained_crystal(
        self,
        exx=0.0,
        eyy=0.0,
        ezz=0.0,
        exy=0.0,
        exz=0.0,
        eyz=0.0,
        deformation_matrix=None,
        return_deformation_matrix=False,
    ):
        """
        This method returns new Crystal class with strain applied. The directions of (x,y,z)
        are with respect to the default Crystal orientation, which can be checked with
        print(Crystal.lat_real) applied to the original Crystal.

        Strains are given in fractional values, so exx = 0.01 is 1% strain along the x direction.
        Deformation matrix should be of the form:
            deformation_matrix = np.array([
                [1.0+exx,   1.0*exy,    1.0*exz],
                [1.0*exy,   1.0+eyy,    1.0*eyz],
                [1.0*exz,   1.0*eyz,    1.0+ezz],
            ])

        Parameters
        --------

        exx (float):
            fractional strain along the xx direction
        eyy (float):
            fractional strain along the yy direction
        ezz (float):
            fractional strain along the zz direction
        exy (float):
            fractional strain along the xy direction
        exz (float):
            fractional strain along the xz direction
        eyz (float):
            fractional strain along the yz direction
        deformation_matrix (np.ndarray):
            3x3 array describing deformation matrix
        return_deformation_matrix (bool):
            boolean switch to return deformation matrix

        Returns
        --------
        return_deformation_matrix == False:
            strained_crystal (py4DSTEM.Crystal)
        return_deformation_matrix == True:
            (strained_crystal, deformation_matrix)
        """

        # deformation matrix
        if deformation_matrix is None:
            deformation_matrix = np.array(
                [
                    [1.0 + exx, 1.0 * exy, 1.0 * exz],
                    [1.0 * exy, 1.0 + eyy, 1.0 * eyz],
                    [1.0 * exz, 1.0 * eyz, 1.0 + ezz],
                ]
            )

        # new unit cell
        lat_new = self.lat_real @ deformation_matrix

        # make new crystal class
        from py4DSTEM.process.diffraction import Crystal

        crystal_strained = Crystal(
            positions=self.positions.copy(),
            numbers=self.numbers.copy(),
            cell=lat_new,
        )

        if return_deformation_matrix:
            return crystal_strained, deformation_matrix
        else:
            return crystal_strained

    @staticmethod
    def from_ase(
        atoms,
    ):
        """
        Create a py4DSTEM Crystal object from an ASE atoms object

        Args:
            atoms (ase.Atoms): an ASE atoms object

        """
        # get the occupancies from the atoms object
        occupancies = (
            atoms.arrays["occupancies"]
            if "occupancies" in atoms.arrays.keys()
            else None
        )

        if "occupancy" in atoms.info.keys():
            warnings.warn(
                "This Atoms object contains occupancy information but it will be ignored."
            )

        xtal = Crystal(
            positions=atoms.get_scaled_positions(),  # fractional coords
            numbers=atoms.numbers,
            cell=atoms.cell.array,
            occupancy=occupancies,
        )
        return xtal

    @staticmethod
    def from_prismatic(filepath):
        """
        Create a py4DSTEM Crystal object from an prismatic style xyz co-ordinate file

        Args:
            filepath (str|Pathlib.Path): path to the prismatic format xyz file

        """

        from ase import io

        # read the atoms using ase
        atoms = io.read(filepath, format="prismatic")

        # get the occupancies from the atoms object
        occupancies = (
            atoms.arrays["occupancies"]
            if "occupancies" in atoms.arrays.keys()
            else None
        )
        xtal = Crystal(
            positions=atoms.get_scaled_positions(),  # fractional coords
            numbers=atoms.numbers,
            cell=atoms.cell.array,
            occupancy=occupancies,
        )
        return xtal

    @staticmethod
    def from_CIF(
        CIF, primitive: bool = True, conventional_standard_structure: bool = True
    ):
        """
        Create a Crystal object from a CIF file, using pymatgen to import the CIF

        Note that pymatgen typically prefers to return primitive unit cells,
        which can be overridden by setting conventional_standard_structure=True.

        Args:
            CIF: (str or Path) path to the CIF File
            conventional_standard_structure: (bool) if True, conventional standard unit cell will be returned
                instead of the primitive unit cell pymatgen typically returns
        """
        from pymatgen.io.cif import CifParser

        parser = CifParser(CIF)

        structure = parser.get_structures(primitive=primitive)[0]

        return Crystal.from_pymatgen_structure(
            structure, conventional_standard_structure=conventional_standard_structure
        )

    @staticmethod
    def from_pymatgen_structure(
        structure=None,
        formula=None,
        space_grp=None,
        MP_key=None,
        conventional_standard_structure=True,
    ):
        """
        Create a Crystal object from a pymatgen Structure object.
        If a Materials Project API key is installed, you may pass
        the Materials Project ID of a structure, which will be
        fetched through the MP API. For setup information see:
        https://pymatgen.org/usage.html#setting-the-pmg-mapi-key-in-the-config-file.
        Alternatively, Materials Porject API key can be pass as an argument through
        the function (MP_key). To get your API key, please visit Materials Project website
        and login/sign up using your email id. Once logged in, go to the dashboard
        to generate your own API key (https://materialsproject.org/dashboard).

        Note that pymatgen typically prefers to return primitive unit cells,
        which can be overridden by setting conventional_standard_structure=True.

        Args:
            structure:      (pymatgen Structure or str), if specified as a string, it will be considered
                            as a Materials Project ID of a structure, otherwise it will accept only
                            pymatgen Structure object. if None, MP database will be queried using the
                            specified formula and/or space groups for the available structure
            formula:        (str), pretty formula to search in the MP database, (note that the forumlas in MP
                            database are not always formatted in the conventional order. Please
                            visit Materials Project website for information (https://materialsproject.org/)
                            if None, structure argument must not be None
            space_grp:      (int) space group number of the forumula provided to query MP database. If None, MP will search
                            for all the available space groups for the formula provided and will consider the
                            one with lowest unit cell volume, only specify when using formula to search MP
                            database
            MP_key:         (str) Materials Project API key
            conventional_standard_structure: (bool) if True, conventional standard unit cell will be returned
                            instead of the primitive unit cell pymatgen returns

        """
        import pymatgen as mg

        if structure is not None:
            if isinstance(structure, str):
                from mp_api.client import MPRester

                with MPRester(MP_key) as mpr:
                    structure = mpr.get_structure_by_material_id(structure)

            assert isinstance(
                structure, mg.core.Structure
            ), "structure must be pymatgen Structure object"

            structure = (
                mg.symmetry.analyzer.SpacegroupAnalyzer(
                    structure
                ).get_conventional_standard_structure()
                if conventional_standard_structure
                else structure
            )
        else:
            from mp_api.client import MPRester

            with MPRester(MP_key) as mpr:
                if formula is None:
                    raise Exception(
                        "Atleast a formula needs to be provided to query from MP database!!"
                    )
                query = mpr.query(
                    criteria={"pretty_formula": formula},
                    properties=["structure", "icsd_ids", "spacegroup"],
                )
                if space_grp:
                    query = [
                        query[i]
                        for i in range(len(query))
                        if mg.symmetry.analyzer.SpacegroupAnalyzer(
                            query[i]["structure"]
                        ).get_space_group_number()
                        == space_grp
                    ]
                selected = query[
                    np.argmin(
                        [
                            query[i]["structure"].lattice.volume
                            for i in range(len(query))
                        ]
                    )
                ]
                structure = (
                    mg.symmetry.analyzer.SpacegroupAnalyzer(
                        selected["structure"]
                    ).get_conventional_standard_structure()
                    if conventional_standard_structure
                    else selected["structure"]
                )

        cell = np.array(
            [
                structure.lattice.a,
                structure.lattice.b,
                structure.lattice.c,
                structure.lattice.alpha,
                structure.lattice.beta,
                structure.lattice.gamma,
            ]
        )

        site_data = np.array(
            [
                (*site.frac_coords, elem.number, comp)
                for site in structure
                for elem, comp in site.species.items()
            ]
        )
        positions = site_data[:, :3]
        numbers = site_data[:, 3]
        occupancies = site_data[:, 4]

        return Crystal(
            positions=positions, numbers=numbers, cell=cell, occupancy=occupancies
        )

    @staticmethod
    def from_unitcell_parameters(
        latt_params,
        elements,
        positions,
        space_group=None,
        lattice_type="cubic",
        from_cartesian=False,
        conventional_standard_structure=True,
    ):
        """
        Create a Crystal using pymatgen to generate unit cell manually from user inputs

        Args:
                latt_params:         (list of floats) list of lattice parameters. For example, for cubic: latt_params = [a],
                                     for hexagonal: latt_params = [a, c], for monoclinic: latt_params = [a,b,c,beta],
                                     and in general: latt_params = [a,b,c,alpha,beta,gamma]
                elements:            (list of strings) list of elements, for example for SnS: elements = ["Sn", "S"]
                positions:           (list) list of (x,y,z) positions for each element present in the elements, default: fractional coord
                space_group:         (optional) (string or int) space group of the crystal system, if specified, unit cell will be created using
                                     pymatgen Structure.from_spacegroup function
                lattice_type:        (string) type of crystal family: cubic, hexagonal, triclinic etc; default: 'cubic'
                from_cartesian:      (bool) if True, positions will be considered as cartesian, default: False
                conventional_standard_structure: (bool) if True, conventional standard unit cell will be returned
                                     instead of the primitive unit cell pymatgen returns
        Returns:
                Crystal object

        """

        import pymatgen as mg

        if lattice_type == "cubic":
            assert (
                len(latt_params) == 1
            ), "Only 1 lattice parameter is expected for cubic: a, but given {}".format(
                len(latt_params)
            )
            lattice = mg.core.Lattice.cubic(latt_params[0])
        elif lattice_type == "hexagonal":
            assert (
                len(latt_params) == 2
            ), "2 lattice parametere are expected for hexagonal: a, c, but given {len(latt_params)}".format(
                len(latt_params)
            )
            lattice = mg.core.Lattice.hexagonal(latt_params[0], latt_params[1])
        elif lattice_type == "tetragonal":
            assert (
                len(latt_params) == 2
            ), "2 lattice parametere are expected for tetragonal: a, c, but given {len(latt_params)}".format(
                len(latt_params)
            )
            lattice = mg.core.Lattice.tetragonal(latt_params[0], latt_params[1])
        elif lattice_type == "orthorhombic":
            assert (
                len(latt_params) == 3
            ), "3 lattice parametere are expected for orthorhombic: a, b, c, but given {len(latt_params)}".format(
                len(latt_params)
            )
            lattice = mg.core.Lattice.orthorhombic(
                latt_params[0], latt_params[1], latt_params[2]
            )
        elif lattice_type == "monoclinic":
            assert (
                len(latt_params) == 4
            ), "4 lattice parametere are expected for monoclinic: a, b, c, beta,  but given {len(latt_params)}".format(
                len(latt_params)
            )
            lattice = mg.core.Lattice.monoclinic(
                latt_params[0], latt_params[1], latt_params[2], latt_params[3]
            )
        else:
            assert (
                len(latt_params) == 6
            ), "all 6 lattice parametere are expected: a, b, c, alpha, beta, gamma, but given {len(latt_params)}".format(
                len(latt_params)
            )
            lattice = mg.core.Lattice.from_parameters(
                latt_params[0],
                latt_params[1],
                latt_params[2],
                latt_params[3],
                latt_params[4],
                latt_params[5],
            )

        if space_group:
            structure = mg.core.Structure.from_spacegroup(
                space_group,
                lattice,
                elements,
                positions,
                coords_are_cartesian=from_cartesian,
            )
        else:
            structure = mg.core.Structure(
                lattice, elements, positions, coords_are_cartesian=from_cartesian
            )

        return Crystal.from_pymatgen_structure(structure)

    def setup_diffraction(self, accelerating_voltage: float):
        """
        Set up attributes used for diffraction calculations without going
        through the full ACOM pipeline.
        """
        self.accel_voltage = accelerating_voltage
        self.wavelength = electron_wavelength_angstrom(self.accel_voltage)

    def calculate_structure_factors(
        self,
        k_max: float = 2.0,
        tol_structure_factor: float = 1e-4,
        return_intensities: bool = False,
    ):
        """
        Calculate structure factors for all hkl indices up to max scattering vector k_max

        Parameters
        --------

        k_max: float
            max scattering vector to include (1/Angstroms)
        tol_structure_factor: float
            tolerance for removing low-valued structure factors
        return_intensities: bool
            return the intensities and positions of all structure factor peaks.

        Returns
        --------
        (q_SF, I_SF)
            Tuple of the q vectors and intensities of each structure factor.
        """

        # Store k_max
        self.k_max = np.asarray(k_max)

        # Find shortest lattice vector direction
        k_test = np.vstack(
            [
                self.lat_inv[0, :],
                self.lat_inv[1, :],
                self.lat_inv[2, :],
                self.lat_inv[0, :] + self.lat_inv[1, :],
                self.lat_inv[0, :] + self.lat_inv[2, :],
                self.lat_inv[1, :] + self.lat_inv[2, :],
                self.lat_inv[0, :] + self.lat_inv[1, :] + self.lat_inv[2, :],
                self.lat_inv[0, :] - self.lat_inv[1, :] + self.lat_inv[2, :],
                self.lat_inv[0, :] + self.lat_inv[1, :] - self.lat_inv[2, :],
                self.lat_inv[0, :] - self.lat_inv[1, :] - self.lat_inv[2, :],
            ]
        )
        k_leng_min = np.min(np.linalg.norm(k_test, axis=1))

        # Tile lattice vectors
        num_tile = np.ceil(self.k_max / k_leng_min)
        ya, xa, za = np.meshgrid(
            np.arange(-num_tile, num_tile + 1),
            np.arange(-num_tile, num_tile + 1),
            np.arange(-num_tile, num_tile + 1),
        )
        hkl = np.vstack([xa.ravel(), ya.ravel(), za.ravel()])
        # g_vec_all = self.lat_inv @ hkl
        g_vec_all = (hkl.T @ self.lat_inv).T

        # Delete lattice vectors outside of k_max
        keep = np.linalg.norm(g_vec_all, axis=0) <= self.k_max
        self.hkl = hkl[:, keep]
        self.g_vec_all = g_vec_all[:, keep]
        self.g_vec_leng = np.linalg.norm(self.g_vec_all, axis=0)

        # Calculate single atom scattering factors
        # Note this can be sped up a lot, but we may want to generalize to allow non-1.0 occupancy in the future.
        f_all = np.zeros(
            (np.size(self.g_vec_leng, 0), self.positions.shape[0]), dtype="float_"
        )
        for a0 in range(self.positions.shape[0]):
            atom_sf = single_atom_scatter([self.numbers[a0]], [1], self.g_vec_leng, "A")
            atom_sf.get_scattering_factor([self.numbers[a0]], [1], self.g_vec_leng, "A")
            f_all[:, a0] = atom_sf.fe

        # Calculate structure factors
        self.struct_factors = np.zeros(np.size(self.g_vec_leng, 0), dtype="complex64")
        for a0 in range(self.positions.shape[0]):
            self.struct_factors += (
                f_all[:, a0]
                * self.occupancy[a0]
                * np.exp(
                    (2j * np.pi)
                    * np.sum(
                        self.hkl * np.expand_dims(self.positions[a0, :], axis=1), axis=0
                    )
                )
            )

        # Divide by unit cell volume
        unit_cell_volume = np.abs(np.linalg.det(self.lat_real))
        self.struct_factors /= unit_cell_volume

        # Remove structure factors below tolerance level
        keep = np.abs(self.struct_factors) > tol_structure_factor
        self.hkl = self.hkl[:, keep]

        self.g_vec_all = self.g_vec_all[:, keep]
        self.g_vec_leng = self.g_vec_leng[keep]
        self.struct_factors = self.struct_factors[keep]

        # Structure factor intensities
        self.struct_factors_int = np.abs(self.struct_factors) ** 2

        if return_intensities:
            q_SF = np.linspace(0, self.k_max, 250)
            I_SF = np.zeros_like(q_SF)
            for i in range(self.g_vec_leng.shape[0]):
                idx = np.argmin(np.abs(q_SF - self.g_vec_leng[i]))
                I_SF[idx] += self.struct_factors_int[i]
            I_SF = I_SF / np.max(I_SF)

            return (q_SF, I_SF)

    def generate_diffraction_pattern(
        self,
        orientation: Optional[Orientation] = None,
        ind_orientation: Optional[int] = 0,
        orientation_matrix: Optional[np.ndarray] = None,
        zone_axis_lattice: Optional[np.ndarray] = None,
        proj_x_lattice: Optional[np.ndarray] = None,
        foil_normal_lattice: Optional[Union[list, tuple, np.ndarray]] = None,
        zone_axis_cartesian: Optional[np.ndarray] = None,
        proj_x_cartesian: Optional[np.ndarray] = None,
        foil_normal_cartesian: Optional[Union[list, tuple, np.ndarray]] = None,
        sigma_excitation_error: float = 0.02,
        tol_excitation_error_mult: float = 3,
        tol_intensity: float = 1e-4,
        k_max: Optional[float] = None,
        keep_qz=False,
        return_orientation_matrix=False,
    ):
        """
        Generate a single diffraction pattern, return all peaks as a pointlist.

        Args:
            orientation (Orientation):       an Orientation class object
            ind_orientation                  If input is an Orientation class object with multiple orientations,
                                             this input can be used to select a specific orientation.

            orientation_matrix (array):      (3,3) orientation matrix, where columns represent projection directions.
            zone_axis_lattice (array):        (3,) projection direction in lattice indices
            proj_x_lattice (array):           (3,) x-axis direction in lattice indices
            zone_axis_cartesian (array):     (3,) cartesian projection direction
            proj_x_cartesian (array):        (3,) cartesian projection direction

            foil_normal:                     3 element foil normal - set to None to use zone_axis
            proj_x_axis (np float vector):   3 element vector defining image x axis (vertical)
            accel_voltage (float):           Accelerating voltage in Volts. If not specified,
                                             we check to see if crystal already has voltage specified.
            sigma_excitation_error (float):  sigma value for envelope applied to s_g (excitation errors) in units of inverse Angstroms
            tol_excitation_error_mult (float): tolerance in units of sigma for s_g inclusion
            tol_intensity (np float):        tolerance in intensity units for inclusion of diffraction spots
            k_max (float):                   Maximum scattering vector
            keep_qz (bool):                  Flag to return out-of-plane diffraction vectors
            return_orientation_matrix (bool): Return the orientation matrix

        Returns:
            bragg_peaks (PointList):         list of all Bragg peaks with fields [qx, qy, intensity, h, k, l]
            orientation_matrix (array):      3x3 orientation matrix (optional)
        """

        if not (hasattr(self, "wavelength") and hasattr(self, "accel_voltage")):
            print("Accelerating voltage not set. Assuming 300 keV!")
            self.setup_diffraction(300e3)

        # Tolerance for angular tests
        tol = 1e-6

        # Parse orientation inputs
        if orientation is not None:
            if ind_orientation is None:
                orientation_matrix = orientation.matrix[0]
            else:
                orientation_matrix = orientation.matrix[ind_orientation]
        elif orientation_matrix is None:
            orientation_matrix = self.parse_orientation(
                zone_axis_lattice, proj_x_lattice, zone_axis_cartesian, proj_x_cartesian
            )

        # Get foil normal direction
        if foil_normal_lattice is not None:
            foil_normal = self.lattice_to_cartesian(np.array(foil_normal_lattice))
        elif foil_normal_cartesian is not None:
            foil_normal = np.array(foil_normal_cartesian)
        else:
            foil_normal = None
            # foil_normal = orientation_matrix[:,2]

        # Rotate crystal into desired projection
        g = orientation_matrix.T @ self.g_vec_all

        # Calculate excitation errors
        if foil_normal is None:
            sg = self.excitation_errors(g)
        else:
            foil_normal = (
                orientation_matrix.T
                @ (-1 * foil_normal[:, None] / np.linalg.norm(foil_normal))
            ).ravel()
            sg = self.excitation_errors(g, foil_normal)

        # Threshold for inclusion in diffraction pattern
        sg_max = sigma_excitation_error * tol_excitation_error_mult
        keep = np.abs(sg) <= sg_max

        # Maximum scattering angle cutoff
        if k_max is not None:
            keep_kmax = np.linalg.norm(g, axis=0) <= k_max
            keep = np.logical_and(keep, keep_kmax)

        g_diff = g[:, keep]

        # Diffracted peak intensities and labels
        g_int = self.struct_factors_int[keep] * np.exp(
            (sg[keep] ** 2) / (-2 * sigma_excitation_error**2)
        )
        hkl = self.hkl[:, keep]

        # Intensity tolerance
        keep_int = g_int > tol_intensity

        # Output peaks
        gx_proj = g_diff[0, keep_int]
        gy_proj = g_diff[1, keep_int]

        # Diffracted peak labels
        h = hkl[0, keep_int]
        k = hkl[1, keep_int]
        l = hkl[2, keep_int]

        # Output as PointList
        if keep_qz:
            gz_proj = g_diff[2, keep_int]
            pl_dtype = np.dtype(
                [
                    ("qx", "float64"),
                    ("qy", "float64"),
                    ("qz", "float64"),
                    ("intensity", "float64"),
                    ("h", "int"),
                    ("k", "int"),
                    ("l", "int"),
                ]
            )
            bragg_peaks = PointList(np.array([], dtype=pl_dtype))
            if np.any(keep_int):
                bragg_peaks.add_data_by_field(
                    [gx_proj, gy_proj, gz_proj, g_int[keep_int], h, k, l]
                )
        else:
            pl_dtype = np.dtype(
                [
                    ("qx", "float64"),
                    ("qy", "float64"),
                    ("intensity", "float64"),
                    ("h", "int"),
                    ("k", "int"),
                    ("l", "int"),
                ]
            )
            bragg_peaks = PointList(np.array([], dtype=pl_dtype))
            if np.any(keep_int):
                bragg_peaks.add_data_by_field(
                    [gx_proj, gy_proj, g_int[keep_int], h, k, l]
                )

        if return_orientation_matrix:
            return bragg_peaks, orientation_matrix
        else:
            return bragg_peaks

    def generate_ring_pattern(
        self,
        k_max=2.0,
        use_bloch=False,
        thickness=None,
        bloch_params=None,
        orientation_plan_params=None,
        sigma_excitation_error=0.02,
        tol_intensity=1e-3,
        plot_rings=True,
        plot_params={},
        return_calc=True,
    ):
        """
        Calculate polycrystalline diffraction pattern from structure

        Args:
            k_max (float):                  Maximum scattering vector
            use_bloch (bool):               if true, use dynamic instead of kinematic approach
            thickness (float):              thickness in Ångström to evaluate diffraction patterns,
                                            only needed for dynamical calculations
            bloch_params (dict):            optional, parameters to calculate dynamical structure factor,
                                            see calculate_dynamical_structure_factors doc strings
            orientation_plan_params (dict): optional, parameters to calculate orientation plan,
                                            see orientation_plan doc strings
            sigma_excitation_error (float): sigma value for envelope applied to s_g (excitation errors)
                                            in units of inverse Angstroms
            tol_intensity (np float):       tolerance in intensity units for inclusion of diffraction spots
            plot_rings(bool):               if true, plot diffraction rings with plot_ring_pattern
            return_calc (bool):             return radii and intensities

        Returns:
            radii_unique (np array):        radii of ring pattern in units of scattering vector k
            intensity_unique (np array):    intensity of rings weighted by frequency of diffraciton spots
        """

        if use_bloch:
            assert (
                thickness is not None
            ), "provide thickness for dynamical diffraction calculation"
            assert hasattr(
                self, "Ug_dict"
            ), "run calculate_dynamical_structure_factors first"

        if not hasattr(self, "struct_factors"):
            self.calculate_structure_factors(
                k_max=k_max,
            )

        # check accelerating voltage
        if hasattr(self, "accel_voltage"):
            accelerating_voltage = self.accel_voltage
        else:
            self.accel_voltage = 300e3
            print("Accelerating voltage not set. Assuming 300 keV!")

        # check orientation plan
        if not hasattr(self, "orientation_vecs"):
            if orientation_plan_params is None:
                orientation_plan_params = {
                    "zone_axis_range": "auto",
                    "angle_step_zone_axis": 4,
                    "angle_step_in_plane": 4,
                }
            self.orientation_plan(
                **orientation_plan_params,
            )

        # calculate intensity and radius for rings
        radii = []
        intensity = []
        for a0 in range(self.orientation_vecs.shape[0]):
            if use_bloch:
                beams = self.generate_diffraction_pattern(
                    zone_axis_lattice=self.orientation_vecs[a0],
                    sigma_excitation_error=sigma_excitation_error,
                    tol_intensity=tol_intensity,
                    k_max=k_max,
                )
                pattern = self.generate_dynamical_diffraction_pattern(
                    beams=beams,
                    zone_axis_lattice=self.orientation_vecs[a0],
                    thickness=thickness,
                )
            else:
                pattern = self.generate_diffraction_pattern(
                    zone_axis_lattice=self.orientation_vecs[a0],
                    sigma_excitation_error=sigma_excitation_error,
                    tol_intensity=tol_intensity,
                    k_max=k_max,
                )

            intensity.append(pattern["intensity"])
            radii.append((pattern["qx"] ** 2 + pattern["qy"] ** 2) ** 0.5)

        intensity = np.concatenate(intensity)
        radii = np.concatenate(radii)

        radii_unique, idx, inv, cts = np.unique(
            radii, return_counts=True, return_index=True, return_inverse=True
        )
        intensity_unique = np.bincount(inv, weights=intensity)

        if plot_rings is True:
            from py4DSTEM.process.diffraction.crystal_viz import plot_ring_pattern

            plot_ring_pattern(radii_unique, intensity_unique, **plot_params)

        if return_calc is True:
            return radii_unique, intensity_unique

    def generate_projected_potential(
        self,
        im_size=(256, 256),
        pixel_size_angstroms=0.1,
        potential_radius_angstroms=3.0,
        sigma_image_blur_angstroms=0.1,
        thickness_angstroms=100,
        power_scale=1.0,
        plot_result=False,
        figsize=(6, 6),
        orientation: Optional[Orientation] = None,
        ind_orientation: Optional[int] = 0,
        orientation_matrix: Optional[np.ndarray] = None,
        zone_axis_lattice: Optional[np.ndarray] = None,
        proj_x_lattice: Optional[np.ndarray] = None,
        zone_axis_cartesian: Optional[np.ndarray] = None,
        proj_x_cartesian: Optional[np.ndarray] = None,
    ):
        """
        Generate an image of the projected potential of crystal in real space,
        using cell tiling, and a lookup table of the atomic potentials.
        Note that we round atomic positions to the nearest pixel for speed.

        TODO - fix scattering prefactor so that output units are sensible.

        Parameters
        ----------
        im_size: tuple, list, np.array
            (2,) vector specifying the output size in pixels.
        pixel_size_angstroms: float
            Pixel size in Angstroms.
        potential_radius_angstroms: float
            Radius in Angstroms for how far to integrate the atomic potentials
        sigma_image_blur_angstroms: float
            Image blurring in Angstroms.
        thickness_angstroms: float
            Thickness of the sample in Angstroms.
            Set thickness_thickness_angstroms = 0 to skip thickness projection.
        power_scale: float
            Power law scaling of potentials.  Set to 2.0 to approximate Z^2 images.
        plot_result: bool
            Plot the projected potential image.
        figsize:
            (2,) vector giving the size of the output.

        orientation: Orientation
            An Orientation class object
        ind_orientation: int
            If input is an Orientation class object with multiple orientations,
            this input can be used to select a specific orientation.
        orientation_matrix: array
            (3,3) orientation matrix, where columns represent projection directions.
        zone_axis_lattice: array
            (3,) projection direction in lattice indices
        proj_x_lattice: array)
            (3,) x-axis direction in lattice indices
        zone_axis_cartesian: array
            (3,) cartesian projection direction
        proj_x_cartesian: array
            (3,) cartesian projection direction

        Returns
        --------
        im_potential: (np.array)
            Output image of the projected potential.

        """

        # Determine image size in Angstroms
        im_size = np.array(im_size)
        im_size_Ang = im_size * pixel_size_angstroms

        # Parse orientation inputs
        if orientation is not None:
            if ind_orientation is None:
                orientation_matrix = orientation.matrix[0]
            else:
                orientation_matrix = orientation.matrix[ind_orientation]
        elif orientation_matrix is None:
            orientation_matrix = self.parse_orientation(
                zone_axis_lattice, proj_x_lattice, zone_axis_cartesian, proj_x_cartesian
            )

        # Rotate unit cell into projection direction
        lat_real = self.lat_real.copy() @ orientation_matrix

        # Determine unit cell axes to tile over, by selecting 2/3 with largest in-plane component
        inds_tile = np.argsort(np.linalg.norm(lat_real[:, 0:2], axis=1))[1:3]
        m_tile = lat_real[inds_tile, :]
        # Vector projected along optic axis
        m_proj = np.squeeze(np.delete(lat_real, inds_tile, axis=0))

<<<<<<< HEAD
        # Determine tiling range
        p_corners = np.array(
            [
                [-im_size_Ang[0] * 0.5, -im_size_Ang[1] * 0.5, 0.0],
                [im_size_Ang[0] * 0.5, -im_size_Ang[1] * 0.5, 0.0],
                [-im_size_Ang[0] * 0.5, im_size_Ang[1] * 0.5, 0.0],
                [im_size_Ang[0] * 0.5, im_size_Ang[1] * 0.5, 0.0],
            ]
        )
=======
        # Thickness
        if thickness_angstroms > 0:
            num_proj = np.round(thickness_angstroms / np.abs(m_proj[2])).astype("int")
            if num_proj > 1:
                vec_proj = m_proj[:2] / pixel_size_angstroms
                shifts = np.arange(num_proj).astype("float")
                shifts -= np.mean(shifts)
                x_proj = shifts * vec_proj[0]
                y_proj = shifts * vec_proj[1]
            else:
                num_proj = 1
        else:
            num_proj = 1

        # Determine tiling range
        if thickness_angstroms > 0:
            # include the cell height
            dz = m_proj[2] * num_proj * 0.5
            p_corners = np.array(
                [
                    [-im_size_Ang[0] * 0.5, -im_size_Ang[1] * 0.5, dz],
                    [im_size_Ang[0] * 0.5, -im_size_Ang[1] * 0.5, dz],
                    [-im_size_Ang[0] * 0.5, im_size_Ang[1] * 0.5, dz],
                    [im_size_Ang[0] * 0.5, im_size_Ang[1] * 0.5, dz],
                    [-im_size_Ang[0] * 0.5, -im_size_Ang[1] * 0.5, -dz],
                    [im_size_Ang[0] * 0.5, -im_size_Ang[1] * 0.5, -dz],
                    [-im_size_Ang[0] * 0.5, im_size_Ang[1] * 0.5, -dz],
                    [im_size_Ang[0] * 0.5, im_size_Ang[1] * 0.5, -dz],
                ]
            )
        else:
            p_corners = np.array(
                [
                    [-im_size_Ang[0] * 0.5, -im_size_Ang[1] * 0.5, 0.0],
                    [im_size_Ang[0] * 0.5, -im_size_Ang[1] * 0.5, 0.0],
                    [-im_size_Ang[0] * 0.5, im_size_Ang[1] * 0.5, 0.0],
                    [im_size_Ang[0] * 0.5, im_size_Ang[1] * 0.5, 0.0],
                ]
            )

>>>>>>> 8b1fdbf4
        ab = np.linalg.lstsq(m_tile[:, :2].T, p_corners[:, :2].T, rcond=None)[0]
        ab = np.floor(ab)
        a_range = np.array((np.min(ab[0]) - 1, np.max(ab[0]) + 2))
        b_range = np.array((np.min(ab[1]) - 1, np.max(ab[1]) + 2))

        # Tile unit cell
        a_ind, b_ind, atoms_ind = np.meshgrid(
            np.arange(a_range[0], a_range[1]),
            np.arange(b_range[0], b_range[1]),
            np.arange(self.positions.shape[0]),
        )
        abc_atoms = self.positions[atoms_ind.ravel(), :]
        abc_atoms[:, inds_tile[0]] += a_ind.ravel()
        abc_atoms[:, inds_tile[1]] += b_ind.ravel()
        xyz_atoms_ang = abc_atoms @ lat_real
<<<<<<< HEAD
        atoms_ID_all = self.numbers[atoms_ind.ravel()]

        # Center atoms on image plane
        x = xyz_atoms_ang[:, 0] / pixel_size_angstroms + im_size[0] / 2.0
        y = xyz_atoms_ang[:, 1] / pixel_size_angstroms + im_size[1] / 2.0
        atoms_del = np.logical_or.reduce(
            (
                x <= -potential_radius_angstroms / 2,
                y <= -potential_radius_angstroms / 2,
                x >= im_size[0] + potential_radius_angstroms / 2,
                y >= im_size[1] + potential_radius_angstroms / 2,
=======
        atoms_ID_all_0 = self.numbers[atoms_ind.ravel()]

        # Center atoms on image plane
        x0 = xyz_atoms_ang[:, 0] / pixel_size_angstroms + im_size[0] / 2.0
        y0 = xyz_atoms_ang[:, 1] / pixel_size_angstroms + im_size[1] / 2.0

        # if needed, tile atoms in the projection direction
        if num_proj > 1:
            x = (x0[:, None] + x_proj[None, :]).ravel()
            y = (y0[:, None] + y_proj[None, :]).ravel()
            atoms_ID_all = np.tile(atoms_ID_all_0, (num_proj, 1))
        else:
            x = x0
            y = y0
            atoms_ID_all = atoms_ID_all_0
        # print(x.shape, y.shape)

        # delete atoms outside the field of view
        bound = potential_radius_angstroms / pixel_size_angstroms
        atoms_del = np.logical_or.reduce(
            (
                x <= -bound,
                y <= -bound,
                x >= im_size[0] + bound,
                y >= im_size[1] + bound,
>>>>>>> 8b1fdbf4
            )
        )
        x = np.delete(x, atoms_del)
        y = np.delete(y, atoms_del)
        atoms_ID_all = np.delete(atoms_ID_all, atoms_del)

        # Coordinate system for atomic projected potentials
        potential_radius = np.ceil(potential_radius_angstroms / pixel_size_angstroms)
        R = np.arange(0.5 - potential_radius, potential_radius + 0.5)
        R_ind = R.astype("int")
        R_2D = np.sqrt(R[:, None] ** 2 + R[None, :] ** 2)

        # Lookup table for atomic projected potentials
        atoms_ID = np.unique(self.numbers)
        atoms_lookup = np.zeros(
            (
                atoms_ID.shape[0],
                R_2D.shape[0],
                R_2D.shape[1],
            )
        )
        for a0 in range(atoms_ID.shape[0]):
            atom_sf = single_atom_scatter([atoms_ID[a0]])
            atoms_lookup[a0, :, :] = atom_sf.projected_potential(atoms_ID[a0], R_2D)
<<<<<<< HEAD
        atoms_lookup **= power_scale

        # Thickness
        if thickness_angstroms > 0:
            num_proj = np.round(thickness_angstroms / np.abs(m_proj[2])).astype("int")
            if num_proj > 1:
                vec_proj = m_proj[:2] / pixel_size_angstroms
                shifts = np.arange(num_proj).astype("float")
                shifts -= np.mean(shifts)
                x_proj = shifts * vec_proj[0]
                y_proj = shifts * vec_proj[1]
        else:
            num_proj = 1
=======

            # if needed, apply gaussian blurring to each atom
            if sigma_image_blur_angstroms > 0:
                atoms_lookup[a0, :, :] = gaussian_filter(
                    atoms_lookup[a0, :, :],
                    sigma_image_blur_angstroms / pixel_size_angstroms,
                    mode="nearest",
                )
        atoms_lookup **= power_scale
>>>>>>> 8b1fdbf4

        # initialize potential
        im_potential = np.zeros(im_size)

        # Add atoms to potential image
        for a0 in range(atoms_ID_all.shape[0]):
            ind = np.argmin(np.abs(atoms_ID - atoms_ID_all[a0]))

<<<<<<< HEAD
            if num_proj > 1:
                for a1 in range(num_proj):
                    x_ind = np.round(x[a0] + x_proj[a1]).astype("int") + R_ind
                    y_ind = np.round(y[a0] + y_proj[a1]).astype("int") + R_ind
                    x_sub = np.logical_and(
                        x_ind >= 0,
                        x_ind < im_size[0],
                    )
                    y_sub = np.logical_and(
                        y_ind >= 0,
                        y_ind < im_size[1],
                    )

                    im_potential[
                        x_ind[x_sub][:, None], y_ind[y_sub][None, :]
                    ] += atoms_lookup[ind][x_sub, :][:, y_sub]

            else:
                x_ind = np.round(x[a0]).astype("int") + R_ind
                y_ind = np.round(y[a0]).astype("int") + R_ind
                x_sub = np.logical_and(
                    x_ind >= 0,
                    x_ind < im_size[0],
                )
                y_sub = np.logical_and(
                    y_ind >= 0,
                    y_ind < im_size[1],
                )

                im_potential[
                    x_ind[x_sub][:, None], y_ind[y_sub][None, :]
                ] += atoms_lookup[ind][x_sub, :][:, y_sub]
=======
            x_ind = np.round(x[a0]).astype("int") + R_ind
            y_ind = np.round(y[a0]).astype("int") + R_ind
            x_sub = np.logical_and(
                x_ind >= 0,
                x_ind < im_size[0],
            )
            y_sub = np.logical_and(
                y_ind >= 0,
                y_ind < im_size[1],
            )
            im_potential[x_ind[x_sub][:, None], y_ind[y_sub][None, :]] += atoms_lookup[
                ind
            ][x_sub][:, y_sub]
>>>>>>> 8b1fdbf4

        if thickness_angstroms > 0:
            im_potential /= num_proj

<<<<<<< HEAD
        # if needed, apply gaussian blurring
        if sigma_image_blur_angstroms > 0:
            sigma_image_blur = sigma_image_blur_angstroms / pixel_size_angstroms
            im_potential = gaussian_filter(
                im_potential,
                sigma_image_blur,
                mode="nearest",
            )

=======
>>>>>>> 8b1fdbf4
        if plot_result:
            # quick plotting of the result
            int_vals = np.sort(im_potential.ravel())
            int_range = np.array(
                (
                    int_vals[np.round(0.02 * int_vals.size).astype("int")],
<<<<<<< HEAD
                    int_vals[np.round(0.98 * int_vals.size).astype("int")],
=======
                    int_vals[np.round(0.999 * int_vals.size).astype("int")],
>>>>>>> 8b1fdbf4
                )
            )

            fig, ax = plt.subplots(figsize=figsize)
            ax.imshow(
                im_potential,
<<<<<<< HEAD
                cmap="turbo",
                vmin=int_range[0],
                vmax=int_range[1],
            )
=======
                cmap="gray",
                vmin=int_range[0],
                vmax=int_range[1],
            )
            # ax.scatter(y,x,c='r')  # for testing
>>>>>>> 8b1fdbf4
            ax.set_axis_off()
            ax.set_aspect("equal")

        return im_potential

    # Vector conversions and other utilities for Crystal classes
    def cartesian_to_lattice(self, vec_cartesian):
        vec_lattice = self.lat_inv @ vec_cartesian
        return vec_lattice / np.linalg.norm(vec_lattice)

    def lattice_to_cartesian(self, vec_lattice):
        vec_cartesian = self.lat_real.T @ vec_lattice
        return vec_cartesian / np.linalg.norm(vec_cartesian)

    def hexagonal_to_lattice(self, vec_hexagonal):
        return np.array(
            [
                2.0 * vec_hexagonal[0] + vec_hexagonal[1],
                2.0 * vec_hexagonal[1] + vec_hexagonal[0],
                vec_hexagonal[3],
            ]
        )

    def lattice_to_hexagonal(self, vec_lattice):
        return np.array(
            [
                (2.0 * vec_lattice[0] - vec_lattice[1]) / 3.0,
                (2.0 * vec_lattice[1] - vec_lattice[0]) / 3.0,
                (-vec_lattice[0] - vec_lattice[1]) / 3.0,
                vec_lattice[2],
            ]
        )

    def cartesian_to_miller(self, vec_cartesian):
        vec_miller = self.lat_real.T @ self.metric_inv @ vec_cartesian
        return vec_miller / np.linalg.norm(vec_miller)

    def miller_to_cartesian(self, vec_miller):
        vec_cartesian = self.lat_inv.T @ self.metric_real @ vec_miller
        return vec_cartesian / np.linalg.norm(vec_cartesian)

    def rational_ind(
        self,
        vec,
        tol_den=1000,
    ):
        # This function rationalizes the indices of a vector, up to
        # some tolerance. Returns integers to prevent rounding errors.
        vec = np.array(vec, dtype="float64")
        sub = np.abs(vec) > 0
        if np.sum(sub) > 0:
            for ind in np.argwhere(sub):
                frac = Fraction(vec[ind[0]]).limit_denominator(tol_den)
                vec *= np.round(frac.denominator)
            vec = np.round(
                vec / np.gcd.reduce(np.round(np.abs(vec[sub])).astype("int"))
            ).astype("int")

        return vec

    def parse_orientation(
        self,
        zone_axis_lattice=None,
        proj_x_lattice=None,
        zone_axis_cartesian=None,
        proj_x_cartesian=None,
    ):
        # This helper function parse the various types of orientation inputs,
        # and returns the normalized, projected (x,y,z) cartesian vectors in
        # the form of an orientation matrix.

        if zone_axis_lattice is not None:
            proj_z = np.array(zone_axis_lattice)
            if proj_z.shape[0] == 4:
                proj_z = self.hexagonal_to_lattice(proj_z)
            proj_z = self.lattice_to_cartesian(proj_z)
        elif zone_axis_cartesian is not None:
            proj_z = np.array(zone_axis_cartesian)
        else:
            proj_z = np.array([0, 0, 1])

        if proj_x_lattice is not None:
            proj_x = np.array(proj_x_lattice)
            if proj_x.shape[0] == 4:
                proj_x = self.hexagonal_to_lattice(proj_x)
            proj_x = self.lattice_to_cartesian(proj_x)
        elif proj_x_cartesian is not None:
            proj_x = np.array(proj_x_cartesian)
        else:
            if np.abs(proj_z[2]) > 1 - 1e-6:
                proj_x = np.cross(np.array([0, 1, 0]), proj_z)
            else:
                proj_x = np.array([0, 0, -1])

        # Generate orthogonal coordinate system, normalize
        proj_y = np.cross(proj_z, proj_x)
        proj_x = np.cross(proj_y, proj_z)
        proj_x = proj_x / np.linalg.norm(proj_x)
        proj_y = proj_y / np.linalg.norm(proj_y)
        proj_z = proj_z / np.linalg.norm(proj_z)

        return np.vstack((proj_x, proj_y, proj_z)).T

    def excitation_errors(
        self,
        g,
        foil_normal=None,
    ):
        """
        Calculate the excitation errors, assuming k0 = [0, 0, -1/lambda].
        If foil normal is not specified, we assume it is [0,0,-1].
        """
        if foil_normal is None:
            return (2 * g[2, :] - self.wavelength * np.sum(g * g, axis=0)) / (
                2 - 2 * self.wavelength * g[2, :]
            )
        else:
            return (2 * g[2, :] - self.wavelength * np.sum(g * g, axis=0)) / (
                2 * self.wavelength * np.sum(g * foil_normal[:, None], axis=0)
                - 2 * foil_normal[2]
            )

    def calculate_bragg_peak_histogram(
        self,
        bragg_peaks,
        bragg_k_power=1.0,
        bragg_intensity_power=1.0,
        k_min=0.0,
        k_max=None,
        k_step=0.005,
    ):
        """
        Prepare experimental bragg peaks for lattice parameter or unit cell fitting.

        Args:
            bragg_peaks (BraggVectors):         Input Bragg vectors.
            bragg_k_power (float):              Input Bragg peak intensities are multiplied by k**bragg_k_power
                                                to change the weighting of longer scattering vectors
            bragg_intensity_power (float):      Input Bragg peak intensities are raised power **bragg_intensity_power.
            k_min (float):                      min k value for fitting range (Å^-1)
            k_max (float):                      max k value for fitting range (Å^-1)
            k_step (float):                     step size of k in fitting range (Å^-1)

        Returns:
            bragg_peaks_cali (BraggVectors):    Bragg vectors after calibration
            fig, ax (handles):                  Optional figure and axis handles, if returnfig=True.
        """

        # k coordinates
        if k_max is None:
            k_max = self.k_max
        k = np.arange(k_min, k_max + k_step, k_step)
        k_num = k.shape[0]

        # set rotate and ellipse based on their availability
        rotate = bragg_peaks.calibration.get_QR_rotation_degrees()
        ellipse = bragg_peaks.calibration.get_ellipse()
        rotate = False if rotate is None else True
        ellipse = False if ellipse is None else True

        # concatenate all peaks
        bigpl = np.concatenate(
            [
                bragg_peaks.get_vectors(
                    rx,
                    ry,
                    center=True,
                    ellipse=ellipse,
                    pixel=True,
                    rotate=rotate,
                ).data
                for rx in range(bragg_peaks.shape[0])
                for ry in range(bragg_peaks.shape[1])
            ]
        )
        qr = np.sqrt(bigpl["qx"] ** 2 + bigpl["qy"] ** 2)
        int_meas = bigpl["intensity"]

        # get discrete plot from structure factor amplitudes
        int_exp = np.zeros_like(k)
        k_px = (qr - k_min) / k_step
        kf = np.floor(k_px).astype("int")
        dk = k_px - kf

        sub = np.logical_and(kf >= 0, kf < k_num)
        int_exp = np.bincount(
            np.floor(k_px[sub]).astype("int"),
            weights=(1 - dk[sub]) * int_meas[sub],
            minlength=k_num,
        )
        sub = np.logical_and(k_px >= -1, k_px < k_num - 1)
        int_exp += np.bincount(
            np.floor(k_px[sub] + 1).astype("int"),
            weights=dk[sub] * int_meas[sub],
            minlength=k_num,
        )
        int_exp = (int_exp**bragg_intensity_power) * (k**bragg_k_power)
        int_exp /= np.max(int_exp)
        return k, int_exp


def generate_moire_diffraction_pattern(
    bragg_peaks_0,
    bragg_peaks_1,
    thresh_0=0.0002,
    thresh_1=0.0002,
    exx_1=0.0,
    eyy_1=0.0,
    exy_1=0.0,
    phi_1=0.0,
    power=2.0,
):
    """
    Calculate a Moire lattice from 2 parent diffraction patterns. The second lattice can be rotated
    and strained with respect to the original lattice. Note that this strain is applied in real space,
    and so the inverse of the calculated infinitestimal strain tensor is applied.

    Parameters
    --------
    bragg_peaks_0: BraggVector
        Bragg vectors for parent lattice 0.
    bragg_peaks_1: BraggVector
        Bragg vectors for parent lattice 1.
    thresh_0: float
        Intensity threshold for structure factors from lattice 0.
    thresh_1: float
        Intensity threshold for structure factors from lattice 1.
    exx_1: float
        Strain of lattice 1 in x direction (vertical) in real space.
    eyy_1: float
        Strain of lattice 1 in y direction (horizontal) in real space.
    exy_1: float
        Shear strain of lattice 1 in (x,y) direction (diagonal) in real space.
    phi_1: float
        Rotation of lattice 1 in real space.
    power: float
        Plotting power law (default is amplitude**2.0, i.e. intensity).

    Returns
    --------
    parent_peaks_0, parent_peaks_1, moire_peaks: BraggVectors
        Bragg vectors for the rotated & strained parent lattices
        and the moire lattice

    """

    # get intenties of all peaks
    int0 = bragg_peaks_0["intensity"] ** (power / 2.0)
    int1 = bragg_peaks_1["intensity"] ** (power / 2.0)

    # peaks above threshold
    sub0 = int0 >= thresh_0
    sub1 = int1 >= thresh_1

    # Remove origin (assuming brightest peak)
    ind0_or = np.argmax(bragg_peaks_0["intensity"])
    ind1_or = np.argmax(bragg_peaks_1["intensity"])
    sub0[ind0_or] = False
    sub1[ind1_or] = False
    int0_sub = int0[sub0]
    int1_sub = int1[sub1]

    # Get peaks
    qx0 = bragg_peaks_0["qx"][sub0]
    qy0 = bragg_peaks_0["qy"][sub0]
    qx1_init = bragg_peaks_1["qx"][sub1]
    qy1_init = bragg_peaks_1["qy"][sub1]

    # peak labels
    h0 = bragg_peaks_0["h"][sub0]
    k0 = bragg_peaks_0["k"][sub0]
    l0 = bragg_peaks_0["l"][sub0]
    h1 = bragg_peaks_1["h"][sub1]
    k1 = bragg_peaks_1["k"][sub1]
    l1 = bragg_peaks_1["l"][sub1]

    # apply strain tensor to lattice 1
    m = np.array(
        [
            [np.cos(phi_1), -np.sin(phi_1)],
            [np.sin(phi_1), np.cos(phi_1)],
        ]
    ) @ np.linalg.inv(
        np.array(
            [
                [1 + exx_1, exy_1 * 0.5],
                [exy_1 * 0.5, 1 + eyy_1],
            ]
        )
    )
    qx1 = m[0, 0] * qx1_init + m[0, 1] * qy1_init
    qy1 = m[1, 0] * qx1_init + m[1, 1] * qy1_init

    # Generate moire lattice
    ind0, ind1 = np.meshgrid(
        np.arange(np.sum(sub0)),
        np.arange(np.sum(sub1)),
        indexing="ij",
    )
    qx = qx0[ind0] + qx1[ind1]
    qy = qy0[ind0] + qy1[ind1]
    int_moire = (int0_sub[ind0] * int1_sub[ind1]) ** 0.5

    # moire labels
    m_h0 = h0[ind0]
    m_k0 = k0[ind0]
    m_l0 = l0[ind0]
    m_h1 = h1[ind1]
    m_k1 = k1[ind1]
    m_l1 = l1[ind1]

    # Convert thresholded and moire peaks to BraggVector class

    pl_dtype_parent = np.dtype(
        [
            ("qx", "float"),
            ("qy", "float"),
            ("intensity", "float"),
            ("h", "int"),
            ("k", "int"),
            ("l", "int"),
        ]
    )

    bragg_parent_0 = PointList(np.array([], dtype=pl_dtype_parent))
    bragg_parent_0.add_data_by_field(
        [
            qx0.ravel(),
            qy0.ravel(),
            int0_sub.ravel(),
            h0.ravel(),
            k0.ravel(),
            l0.ravel(),
        ]
    )

    bragg_parent_1 = PointList(np.array([], dtype=pl_dtype_parent))
    bragg_parent_1.add_data_by_field(
        [
            qx1.ravel(),
            qy1.ravel(),
            int1_sub.ravel(),
            h1.ravel(),
            k1.ravel(),
            l1.ravel(),
        ]
    )

    pl_dtype = np.dtype(
        [
            ("qx", "float"),
            ("qy", "float"),
            ("intensity", "float"),
            ("h0", "int"),
            ("k0", "int"),
            ("l0", "int"),
            ("h1", "int"),
            ("k1", "int"),
            ("l1", "int"),
        ]
    )
    bragg_moire = PointList(np.array([], dtype=pl_dtype))
    bragg_moire.add_data_by_field(
        [
            qx.ravel(),
            qy.ravel(),
            int_moire.ravel(),
            m_h0.ravel(),
            m_k0.ravel(),
            m_l0.ravel(),
            m_h1.ravel(),
            m_k1.ravel(),
            m_l1.ravel(),
        ]
    )

    return bragg_parent_0, bragg_parent_1, bragg_moire


def plot_moire_diffraction_pattern(
    bragg_parent_0,
    bragg_parent_1,
    bragg_moire,
    int_range=(0, 5e-3),
    k_max=1.0,
    plot_subpixel=True,
    labels=None,
    marker_size_parent=16,
    marker_size_moire=4,
    text_size_parent=10,
    text_size_moire=6,
    add_labels_parent=False,
    add_labels_moire=False,
    dist_labels=0.03,
    dist_check=0.06,
    sep_labels=0.03,
    figsize=(8, 6),
    returnfig=False,
):
    """
    Plot Moire lattice and parent lattices.

    Parameters
    --------
    bragg_peaks_0: BraggVector
        Bragg vectors for parent lattice 0.
    bragg_peaks_1: BraggVector
        Bragg vectors for parent lattice 1.
    bragg_moire: BraggVector
        Bragg vectors for moire lattice.
    int_range: (float, float)
        Plotting intensity range for the Moire peaks.
    k_max: float
        Max k value of the plotted Moire lattice.
    plot_subpixel: bool
        Apply subpixel corrections to the Bragg spot positions.
        Matplotlib default scatter plot rounds to the nearest pixel.
    labels: list
        List of text labels for parent lattices
    marker_size_parent: float
        Size of plot markers for the two parent lattices.
    marker_size_moire: float
        Size of plot markers for the Moire lattice.
    text_size_parent: float
        Label text size for parent lattice.
    text_size_moire: float
        Label text size for Moire lattice.
    add_labels_parent: bool
        Plot the parent lattice index labels.
    add_labels_moire: bool
        Plot the parent lattice index labels for the Moire spots.
    dist_labels: float
        Distance to move the labels off the spots.
    dist_check: float
        Set to some distance to "push" the labels away from each other if they are within this distance.
    sep_labels: float
        Separation distance for labels which are "pushed" apart.
    figsize: (float,float)
        Size of output figure.
    returnfig: bool
        Return the (fix,ax) handles of the plot.

    Returns
    --------
    fig, ax: matplotlib handles (optional)
        Figure and axes handles for the moire plot.
    """

    # peak labels

    if labels is None:
        labels = ("crystal 0", "crystal 1")

    def overline(x):
        return str(x) if x >= 0 else (r"\overline{" + str(np.abs(x)) + "}")

    # parent 1
    qx0 = bragg_parent_0["qx"]
    qy0 = bragg_parent_0["qy"]
    h0 = bragg_parent_0["h"]
    k0 = bragg_parent_0["k"]
    l0 = bragg_parent_0["l"]

    # parent 2
    qx1 = bragg_parent_1["qx"]
    qy1 = bragg_parent_1["qy"]
    h1 = bragg_parent_1["h"]
    k1 = bragg_parent_1["k"]
    l1 = bragg_parent_1["l"]

    # moire
    qx = bragg_moire["qx"]
    qy = bragg_moire["qy"]
    m_h0 = bragg_moire["h0"]
    m_k0 = bragg_moire["k0"]
    m_l0 = bragg_moire["l0"]
    m_h1 = bragg_moire["h1"]
    m_k1 = bragg_moire["k1"]
    m_l1 = bragg_moire["l1"]
    int_moire = bragg_moire["intensity"]

    fig = plt.figure(figsize=figsize)
    ax = fig.add_axes([0.09, 0.09, 0.65, 0.9])
    ax_labels = fig.add_axes([0.75, 0, 0.25, 1])

    text_params_parent = {
        "ha": "center",
        "va": "center",
        "family": "sans-serif",
        "fontweight": "normal",
        "size": text_size_parent,
    }
    text_params_moire = {
        "ha": "center",
        "va": "center",
        "family": "sans-serif",
        "fontweight": "normal",
        "size": text_size_moire,
    }

    if plot_subpixel is False:
        # moire
        ax.scatter(
            qy,
            qx,
            # color = (0,0,0,1),
            c=int_moire,
            s=marker_size_moire,
            cmap="gray_r",
            vmin=int_range[0],
            vmax=int_range[1],
            antialiased=True,
        )

        # parent lattices
        ax.scatter(
            qy0,
            qx0,
            color=(1, 0, 0, 1),
            s=marker_size_parent,
            antialiased=True,
        )
        ax.scatter(
            qy1,
            qx1,
            color=(0, 0.7, 1, 1),
            s=marker_size_parent,
            antialiased=True,
        )

        # origin
        ax.scatter(
            0,
            0,
            color=(0, 0, 0, 1),
            s=marker_size_parent,
            antialiased=True,
        )

    else:
        # moire peaks
        int_all = np.clip(
            (int_moire - int_range[0]) / (int_range[1] - int_range[0]), 0, 1
        )
        keep = np.logical_and.reduce(
            (qx >= -k_max, qx <= k_max, qy >= -k_max, qy <= k_max)
        )
        for x, y, int_marker in zip(qx[keep], qy[keep], int_all[keep]):
            ax.add_artist(
                Circle(
                    xy=(y, x),
                    radius=np.sqrt(marker_size_moire) / 800.0,
                    color=(1 - int_marker, 1 - int_marker, 1 - int_marker),
                )
            )
        if add_labels_moire:
            for a0 in range(qx.size):
                if keep.ravel()[a0]:
                    x0 = qx.ravel()[a0]
                    y0 = qy.ravel()[a0]
                    d2 = (qx.ravel() - x0) ** 2 + (qy.ravel() - y0) ** 2
                    sub = d2 < dist_check**2
                    xc = np.mean(qx.ravel()[sub])
                    yc = np.mean(qy.ravel()[sub])
                    xp = x0 - xc
                    yp = y0 - yc
                    if xp == 0 and yp == 0.0:
                        xp = x0 - dist_labels
                        yp = y0
                    else:
                        leng = np.linalg.norm((xp, yp))
                        xp = x0 + xp * dist_labels / leng
                        yp = y0 + yp * dist_labels / leng

                    ax.text(
                        yp,
                        xp - sep_labels,
                        "$"
                        + overline(m_h0.ravel()[a0])
                        + overline(m_k0.ravel()[a0])
                        + overline(m_l0.ravel()[a0])
                        + "$",
                        c="r",
                        **text_params_moire,
                    )
                    ax.text(
                        yp,
                        xp,
                        "$"
                        + overline(m_h1.ravel()[a0])
                        + overline(m_k1.ravel()[a0])
                        + overline(m_l1.ravel()[a0])
                        + "$",
                        c=(0, 0.7, 1.0),
                        **text_params_moire,
                    )

        keep = np.logical_and.reduce(
            (qx0 >= -k_max, qx0 <= k_max, qy0 >= -k_max, qy0 <= k_max)
        )
        for x, y in zip(qx0[keep], qy0[keep]):
            ax.add_artist(
                Circle(
                    xy=(y, x),
                    radius=np.sqrt(marker_size_parent) / 800.0,
                    color=(1, 0, 0),
                )
            )
        if add_labels_parent:
            for a0 in range(qx0.size):
                if keep.ravel()[a0]:
                    xp = qx0.ravel()[a0] - dist_labels
                    yp = qy0.ravel()[a0]
                    ax.text(
                        yp,
                        xp,
                        "$"
                        + overline(h0.ravel()[a0])
                        + overline(k0.ravel()[a0])
                        + overline(l0.ravel()[a0])
                        + "$",
                        c="k",
                        **text_params_parent,
                    )

        keep = np.logical_and.reduce(
            (qx1 >= -k_max, qx1 <= k_max, qy1 >= -k_max, qy1 <= k_max)
        )
        for x, y in zip(qx1[keep], qy1[keep]):
            ax.add_artist(
                Circle(
                    xy=(y, x),
                    radius=np.sqrt(marker_size_parent) / 800.0,
                    color=(0, 0.7, 1),
                )
            )
        if add_labels_parent:
            for a0 in range(qx1.size):
                if keep.ravel()[a0]:
                    xp = qx1.ravel()[a0] - dist_labels
                    yp = qy1.ravel()[a0]
                    ax.text(
                        yp,
                        xp,
                        "$"
                        + overline(h1.ravel()[a0])
                        + overline(k1.ravel()[a0])
                        + overline(l1.ravel()[a0])
                        + "$",
                        c="k",
                        **text_params_parent,
                    )

        # origin
        ax.add_artist(
            Circle(
                xy=(0, 0),
                radius=np.sqrt(marker_size_parent) / 800.0,
                color=(0, 0, 0),
            )
        )

    ax.set_xlim((-k_max, k_max))
    ax.set_ylim((-k_max, k_max))
    ax.set_ylabel("$q_x$ (1/A)")
    ax.set_xlabel("$q_y$ (1/A)")
    ax.invert_yaxis()

    # labels
    ax_labels.scatter(
        0,
        0,
        color=(1, 0, 0, 1),
        s=marker_size_parent,
    )
    ax_labels.scatter(
        0,
        -1,
        color=(0, 0.7, 1, 1),
        s=marker_size_parent,
    )
    ax_labels.scatter(
        0,
        -2,
        color=(0, 0, 0, 1),
        s=marker_size_moire,
    )
    ax_labels.text(
        0.4,
        -0.2,
        labels[0],
        fontsize=14,
    )
    ax_labels.text(
        0.4,
        -1.2,
        labels[1],
        fontsize=14,
    )
    ax_labels.text(
        0.4,
        -2.2,
        "Moiré lattice",
        fontsize=14,
    )

    ax_labels.set_xlim((-1, 4))
    ax_labels.set_ylim((-21, 1))

    ax_labels.axis("off")

    if returnfig:
        return fig, ax<|MERGE_RESOLUTION|>--- conflicted
+++ resolved
@@ -1060,17 +1060,6 @@
         # Vector projected along optic axis
         m_proj = np.squeeze(np.delete(lat_real, inds_tile, axis=0))
 
-<<<<<<< HEAD
-        # Determine tiling range
-        p_corners = np.array(
-            [
-                [-im_size_Ang[0] * 0.5, -im_size_Ang[1] * 0.5, 0.0],
-                [im_size_Ang[0] * 0.5, -im_size_Ang[1] * 0.5, 0.0],
-                [-im_size_Ang[0] * 0.5, im_size_Ang[1] * 0.5, 0.0],
-                [im_size_Ang[0] * 0.5, im_size_Ang[1] * 0.5, 0.0],
-            ]
-        )
-=======
         # Thickness
         if thickness_angstroms > 0:
             num_proj = np.round(thickness_angstroms / np.abs(m_proj[2])).astype("int")
@@ -1111,7 +1100,6 @@
                 ]
             )
 
->>>>>>> 8b1fdbf4
         ab = np.linalg.lstsq(m_tile[:, :2].T, p_corners[:, :2].T, rcond=None)[0]
         ab = np.floor(ab)
         a_range = np.array((np.min(ab[0]) - 1, np.max(ab[0]) + 2))
@@ -1127,19 +1115,6 @@
         abc_atoms[:, inds_tile[0]] += a_ind.ravel()
         abc_atoms[:, inds_tile[1]] += b_ind.ravel()
         xyz_atoms_ang = abc_atoms @ lat_real
-<<<<<<< HEAD
-        atoms_ID_all = self.numbers[atoms_ind.ravel()]
-
-        # Center atoms on image plane
-        x = xyz_atoms_ang[:, 0] / pixel_size_angstroms + im_size[0] / 2.0
-        y = xyz_atoms_ang[:, 1] / pixel_size_angstroms + im_size[1] / 2.0
-        atoms_del = np.logical_or.reduce(
-            (
-                x <= -potential_radius_angstroms / 2,
-                y <= -potential_radius_angstroms / 2,
-                x >= im_size[0] + potential_radius_angstroms / 2,
-                y >= im_size[1] + potential_radius_angstroms / 2,
-=======
         atoms_ID_all_0 = self.numbers[atoms_ind.ravel()]
 
         # Center atoms on image plane
@@ -1165,7 +1140,6 @@
                 y <= -bound,
                 x >= im_size[0] + bound,
                 y >= im_size[1] + bound,
->>>>>>> 8b1fdbf4
             )
         )
         x = np.delete(x, atoms_del)
@@ -1190,21 +1164,6 @@
         for a0 in range(atoms_ID.shape[0]):
             atom_sf = single_atom_scatter([atoms_ID[a0]])
             atoms_lookup[a0, :, :] = atom_sf.projected_potential(atoms_ID[a0], R_2D)
-<<<<<<< HEAD
-        atoms_lookup **= power_scale
-
-        # Thickness
-        if thickness_angstroms > 0:
-            num_proj = np.round(thickness_angstroms / np.abs(m_proj[2])).astype("int")
-            if num_proj > 1:
-                vec_proj = m_proj[:2] / pixel_size_angstroms
-                shifts = np.arange(num_proj).astype("float")
-                shifts -= np.mean(shifts)
-                x_proj = shifts * vec_proj[0]
-                y_proj = shifts * vec_proj[1]
-        else:
-            num_proj = 1
-=======
 
             # if needed, apply gaussian blurring to each atom
             if sigma_image_blur_angstroms > 0:
@@ -1214,7 +1173,6 @@
                     mode="nearest",
                 )
         atoms_lookup **= power_scale
->>>>>>> 8b1fdbf4
 
         # initialize potential
         im_potential = np.zeros(im_size)
@@ -1223,40 +1181,6 @@
         for a0 in range(atoms_ID_all.shape[0]):
             ind = np.argmin(np.abs(atoms_ID - atoms_ID_all[a0]))
 
-<<<<<<< HEAD
-            if num_proj > 1:
-                for a1 in range(num_proj):
-                    x_ind = np.round(x[a0] + x_proj[a1]).astype("int") + R_ind
-                    y_ind = np.round(y[a0] + y_proj[a1]).astype("int") + R_ind
-                    x_sub = np.logical_and(
-                        x_ind >= 0,
-                        x_ind < im_size[0],
-                    )
-                    y_sub = np.logical_and(
-                        y_ind >= 0,
-                        y_ind < im_size[1],
-                    )
-
-                    im_potential[
-                        x_ind[x_sub][:, None], y_ind[y_sub][None, :]
-                    ] += atoms_lookup[ind][x_sub, :][:, y_sub]
-
-            else:
-                x_ind = np.round(x[a0]).astype("int") + R_ind
-                y_ind = np.round(y[a0]).astype("int") + R_ind
-                x_sub = np.logical_and(
-                    x_ind >= 0,
-                    x_ind < im_size[0],
-                )
-                y_sub = np.logical_and(
-                    y_ind >= 0,
-                    y_ind < im_size[1],
-                )
-
-                im_potential[
-                    x_ind[x_sub][:, None], y_ind[y_sub][None, :]
-                ] += atoms_lookup[ind][x_sub, :][:, y_sub]
-=======
             x_ind = np.round(x[a0]).astype("int") + R_ind
             y_ind = np.round(y[a0]).astype("int") + R_ind
             x_sub = np.logical_and(
@@ -1270,52 +1194,28 @@
             im_potential[x_ind[x_sub][:, None], y_ind[y_sub][None, :]] += atoms_lookup[
                 ind
             ][x_sub][:, y_sub]
->>>>>>> 8b1fdbf4
 
         if thickness_angstroms > 0:
             im_potential /= num_proj
 
-<<<<<<< HEAD
-        # if needed, apply gaussian blurring
-        if sigma_image_blur_angstroms > 0:
-            sigma_image_blur = sigma_image_blur_angstroms / pixel_size_angstroms
-            im_potential = gaussian_filter(
-                im_potential,
-                sigma_image_blur,
-                mode="nearest",
-            )
-
-=======
->>>>>>> 8b1fdbf4
         if plot_result:
             # quick plotting of the result
             int_vals = np.sort(im_potential.ravel())
             int_range = np.array(
                 (
                     int_vals[np.round(0.02 * int_vals.size).astype("int")],
-<<<<<<< HEAD
-                    int_vals[np.round(0.98 * int_vals.size).astype("int")],
-=======
                     int_vals[np.round(0.999 * int_vals.size).astype("int")],
->>>>>>> 8b1fdbf4
                 )
             )
 
             fig, ax = plt.subplots(figsize=figsize)
             ax.imshow(
                 im_potential,
-<<<<<<< HEAD
-                cmap="turbo",
-                vmin=int_range[0],
-                vmax=int_range[1],
-            )
-=======
                 cmap="gray",
                 vmin=int_range[0],
                 vmax=int_range[1],
             )
             # ax.scatter(y,x,c='r')  # for testing
->>>>>>> 8b1fdbf4
             ax.set_axis_off()
             ax.set_aspect("equal")
 
