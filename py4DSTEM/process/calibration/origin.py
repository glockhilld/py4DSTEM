# Find the origin of diffraction space

import numpy as np
from scipy.ndimage.filters import gaussian_filter
from scipy.optimize import leastsq

from ..fit import plane,parabola,bezier_two,fit_2D
from ..utils import get_CoM, add_to_2D_array_from_floats,tqdmnd
from ...io.datastructure import PointListArray


### Functions for finding the origin

def get_probe_size(DP, thresh_lower=0.01, thresh_upper=0.99, N=100):
    """
    Gets the center and radius of the probe in the diffraction plane.

    The algorithm is as follows:
    First, create a series of N binary masks, by thresholding the diffraction pattern
    DP with a linspace of N thresholds from thresh_lower to thresh_upper, measured
    relative to the maximum intensity in DP.
    Using the area of each binary mask, calculate the radius r of a circular probe.
    Because the central disk is typically very intense relative to the rest of the DP, r
    should change very little over a wide range of intermediate values of the threshold.
    The range in which r is trustworthy is found by taking the derivative of r(thresh)
    and finding identifying where it is small.  The radius is taken to be the mean of
    these r values. Using the threshold corresponding to this r, a mask is created and
    the CoM of the DP times this mask it taken.  This is taken to be the origin x0,y0.

    Args:
        DP (2D array): the diffraction pattern in which to find the central disk.
            A position averaged, or shift-corrected and averaged, DP works best.
        thresh_lower (float, 0 to 1): the lower limit of threshold values
        thresh_upper (float, 0 to 1): the upper limit of threshold values
        N (int): the number of thresholds / masks to use

    Returns:
        (3-tuple): A 3-tuple containing:

            * **r**: *(float)* the central disk radius, in pixels
            * **x0**: *(float)* the x position of the central disk center
            * **y0**: *(float)* the y position of the central disk center
    """
    thresh_vals = np.linspace(thresh_lower,thresh_upper,N)
    r_vals = np.zeros(N)

    # Get r for each mask
    DPmax = np.max(DP)
    for i in range(len(thresh_vals)):
        thresh = thresh_vals[i]
        mask = DP > DPmax*thresh
        r_vals[i] = np.sqrt(np.sum(mask)/np.pi)

    # Get derivative and determine trustworthy r-values
    dr_dtheta = np.gradient(r_vals)
    mask = (dr_dtheta <= 0) * (dr_dtheta >= 2*np.median(dr_dtheta))
    r = np.mean(r_vals[mask])

    # Get origin
    thresh = np.mean(thresh_vals[mask])
    mask = DP > DPmax*thresh
    x0,y0 = get_CoM(DP*mask)

    return r,x0,y0

def get_origin_single_dp(dp,r,rscale=1.2):
    """
    Find the origin for a single diffraction pattern, assuming (a) there is no beam stop,
    and (b) the center beam contains the highest intensity.

    Args:
        dp (ndarray): a diffraction pattern
        r (number): the approximate radius of the center disk
        rscale (number): expand 'r' by this amount to form a mask about the center disk
            when taking its center of mass

    Returns:
        (2-tuple): The origin
    """
    Q_Nx,Q_Ny = dp.shape
    _qx0,_qy0 = np.unravel_index(np.argmax(gaussian_filter(dp,r)),(Q_Nx,Q_Ny))
    qyy,qxx = np.meshgrid(np.arange(Q_Ny),np.arange(Q_Nx))
    mask = np.hypot(qxx-_qx0,qyy-_qy0) < r*rscale
    qx0,qy0 = get_CoM(dp*mask)
    return qx0,qy0

def get_origin(datacube,r=None,rscale=1.2,dp_max=None,mask=None):
    """
    Find the origin for all diffraction patterns in a datacube, assuming (a) there is no
    beam stop, and (b) the center beam contains the highest intensity

    Args:
        datacube (DataCube): the data
        r (number or None): the approximate radius of the center disk. If None (default),
            tries to compute r using the get_probe_size method.  The data used for this
            is controlled by dp_max.
        rscale (number): expand 'r' by this amount to form a mask about the center disk
            when taking its center of mass
        dp_max (ndarray or None): the diffraction pattern or dp-shaped array used to
            compute the center disk radius, if r is left unspecified. Behavior depends
            on type:

                * if ``dp_max==None`` (default), computes and uses the maximal
                  diffraction pattern. Note that for a large datacube, this may be a
                  slow operation.
                * otherwise, this should be a (Q_Nx,Q_Ny) shaped array
        mask (ndarray or None): if not None, should be an (R_Nx,R_Ny) shaped
                    boolean array. Origin is found only where mask==True, and masked
                    arrays are returned for qx0,qy0

    Returns:
        (2-tuple of (R_Nx,R_Ny)-shaped ndarrays): the origin, (x,y) at each scan position
    """
    if r is None:
        if dp_max is None:
            dp_max = np.max(datacube.data,axis=(0,1))
        else:
            assert dp_max.shape == (datacube.Q_Nx,datacube.Q_Ny)
        r,_,_ = get_probe_size(dp_max)

    qx0 = np.zeros((datacube.R_Nx,datacube.R_Ny))
    qy0 = np.zeros((datacube.R_Nx,datacube.R_Ny))
    qyy,qxx = np.meshgrid(np.arange(datacube.Q_Ny),np.arange(datacube.Q_Nx))

    if mask is None:
        for (rx,ry) in tqdmnd(datacube.R_Nx,datacube.R_Ny,desc='Finding origins',unit='DP',unit_scale=True):
            dp = datacube.data[rx,ry,:,:]
            _qx0,_qy0 = np.unravel_index(np.argmax(gaussian_filter(dp,r)),
                                         (datacube.Q_Nx,datacube.Q_Ny))
            _mask = np.hypot(qxx-_qx0,qyy-_qy0) < r*rscale
            qx0[rx,ry],qy0[rx,ry] = get_CoM(dp*_mask)

    else:
        assert mask.shape==(datacube.R_Nx,datacube.R_Ny)
        assert mask.dtype==bool
        qx0 = np.ma.array(data=qx0,mask=np.zeros((datacube.R_Nx,datacube.R_Ny),dtype=bool))
        qy0 = np.ma.array(data=qy0,mask=np.zeros((datacube.R_Nx,datacube.R_Ny),dtype=bool))
        for (rx,ry) in tqdmnd(datacube.R_Nx,datacube.R_Ny,desc='Finding origins',unit='DP',unit_scale=True):
            if mask[rx,ry]:
                dp = datacube.data[rx,ry,:,:]
                _qx0,_qy0 = np.unravel_index(np.argmax(gaussian_filter(dp,r)),
                                             (datacube.Q_Nx,datacube.Q_Ny))
                _mask = np.hypot(qxx-_qx0,qyy-_qy0) < r*rscale
                qx0.data[rx,ry],qy0.data[rx,ry] = get_CoM(dp*_mask)
            else:
                qx0.mask,qy0.mask = True,True

    return qx0,qy0

def get_origin_from_braggpeaks(braggpeaks,Q_Nx,Q_Ny,findcenter='CoM',bvm=None):
    """
    Gets the diffraction shifts using detected Bragg disk positions.

    First, an guess at the unscattered beam position is determined, either by taking the
    CoM of the Bragg vector map, or by taking its maximal pixel.  If the CoM is used, an
    additional refinement step is used where we take the CoM of a Bragg vector map
    contructed from a first guess at the central Bragg peaks (as opposed to the BVM of all
    BPs). Once a unscattered beam position is determined, the Bragg peak closest to this
    position is identified. The shifts in these peaks positions from their average are
    returned as the diffraction shifts.

    Args:
        braggpeaks (PointListArray): the Bragg peak positions
        Q_Nx, Q_Ny (ints): the shape of diffration space
        findcenter (str): specifies the method for determining the unscattered beam
            position options: 'CoM', or 'max'
        bvm (array or None): the braggvector map. If None (default), the bvm is
            calculated

    Returns:
        (3-tuple): A 3-tuple comprised of:

            * **qx0** *((R_Nx,R_Ny)-shaped array)*: the origin x-coord
            * **qy0** *((R_Nx,R_Ny)-shaped array)*: the origin y-coord
            * **braggvectormap** *((R_Nx,R_Ny)-shaped array)*: the Bragg vector map of only
              the Bragg peaks identified with the unscattered beam. Useful for diagnostic
              purposes.
    """
    assert isinstance(braggpeaks, PointListArray), "braggpeaks must be a PointListArray"
    assert all([isinstance(item, (int,np.integer)) for item in [Q_Nx,Q_Ny]])
    assert isinstance(findcenter, str), "center must be a str"
    assert findcenter in ['CoM','max'], "center must be either 'CoM' or 'max'"
    R_Nx,R_Ny = braggpeaks.shape

    # Get guess at position of unscattered beam
    if bvm is None:
        braggvectormap_all = get_bragg_vector_map(braggpeaks, Q_Nx, Q_Ny)
    else:
        braggvectormap_all = bvm
    if findcenter=='max':
        x0,y0 = np.unravel_index(np.argmax(gaussian_filter(braggvectormap_all,10)),(Q_Nx,Q_Ny))
    else:
        x0,y0 = get_CoM(braggvectormap_all)
        braggvectormap = np.zeros_like(braggvectormap_all)
        for Rx in range(R_Nx):
            for Ry in range(R_Ny):
                pointlist = braggpeaks.get_pointlist(Rx,Ry)
                if pointlist.length > 0:
                    r2 = (pointlist.data['qx']-x0)**2 + (pointlist.data['qy']-y0)**2
                    index = np.argmin(r2)
                    braggvectormap = add_to_2D_array_from_floats(braggvectormap,
                                                    pointlist.data['qx'][index],
                                                    pointlist.data['qy'][index],
                                                    pointlist.data['intensity'][index])
        x0,y0 = get_CoM(braggvectormap)

    # Get Bragg peak closest to unscattered beam at each scan position
    braggvectormap = np.zeros_like(braggvectormap_all)
    qx0 = np.zeros((R_Nx,R_Ny))
    qy0 = np.zeros((R_Nx,R_Ny))
    for Rx in range(R_Nx):
        for Ry in range(R_Ny):
            pointlist = braggpeaks.get_pointlist(Rx,Ry)
            if pointlist.length > 0:
                r2 = (pointlist.data['qx']-x0)**2 + (pointlist.data['qy']-y0)**2
                index = np.argmin(r2)
                braggvectormap = add_to_2D_array_from_floats(braggvectormap,
                                                pointlist.data['qx'][index],
                                                pointlist.data['qy'][index],
                                                pointlist.data['intensity'][index])
                qx0[Rx,Ry] = pointlist.data['qx'][index]
                qy0[Rx,Ry] = pointlist.data['qy'][index]

    return qx0, qy0, braggvectormap

def get_origin_single_dp_beamstop(dp,**kwargs):
    """
    Find the origin for a single diffraction pattern, assuming there is a beam stop.

    Args:

    Returns:
    """
    return

def get_origin_beamstop(dp,**kwargs):
    """
    Find the origin for all single diffraction patterns in a datacube,
    assuming there is a beam stop.

    Args:

    Returns:
    """
    return


### Functions for fitting the origin

def fit_origin(qx0_meas, qy0_meas, mask=None, fitfunction='plane', returnfitp=False,
               robust=False, robust_steps=3, robust_thresh=2):
    """
    Fits the position of the origin of diffraction space to a plane or parabola,
    given some 2D arrays (qx0_meas,qy0_meas) of measured center positions, optionally
    masked by the Boolean array `mask`.

<<<<<<< HEAD
    Args:
        qx0_meas (2d array): measured origin x-position
        qy0_meas (2d array): measured origin y-position
        mask (2b boolean array, optional): ignore points where mask=True
        fitfunction (str, optional): must be 'plane' or 'parabola' or 'bezier_two'
        returnfitp (bool, optional): if True, returns the fit parameters
        robust (bool, optional): If set to True, fit will be repeated with outliers
            removed.
        robust_steps (int, optional): Optional parameter. Number of robust iterations
                                performed after initial fit.
        robust_thresh (int, optional): Threshold for including points, in units of
            root-mean-square (standard deviations) error of the predicted values after
            fitting.
=======
    Accepts:
        qx0_meas,qy0_meas       (2d arrays)
        mask                    (2b boolean array) ignore points where mask=True
        fitfunction             (str) must be 'plane' or 'parabola' or 'bezier_two'
        returnfitp              (bool) if True, returns the fit parameters
        robust                  (bool) Optional parameter. If set to True, fit will be
                                repeated with outliers removed.
        robust_steps            (int) Optional parameter. Number of robust iterations
                                performed after initial fit.
        robust_thresh-          (int) Optional parameter. Threshold for including points,
                                in units of root-mean-square (standard deviations) error
                                of the predicted values after fitting.
>>>>>>> 4b9760e8

    Returns:
        (variable): Return value depends on returnfitp. If ``returnfitp==False``
        (default), returns a 4-tuple containing:

            * **qx0_fit**: *(ndarray)* the fit origin x-position
            * **qy0_fit**: *(ndarray)* the fit origin y-position
            * **qx0_residuals**: *(ndarray)* the x-position fit residuals
            * **qy0_residuals**: *(ndarray)* the y-position fit residuals

        If ``returnfitp==True``, returns a 2-tuple.  The first element is the 4-tuple
        described above.  The second element is a 4-tuple (popt_x,popt_y,pcov_x,pcov_y)
        giving fit parameters and covariance matrices with respect to the chosen
        fitting function.
    """
    assert isinstance(qx0_meas,np.ndarray) and len(qx0_meas.shape)==2
    assert isinstance(qx0_meas,np.ndarray) and len(qy0_meas.shape)==2
    assert qx0_meas.shape == qy0_meas.shape
    assert mask is None or mask.shape==qx0_meas.shape and mask.dtype==bool
    assert fitfunction in ('plane','parabola','bezier_two')
    if fitfunction=='plane':
        f = plane
    elif fitfunction=='parabola':
        f = parabola
    elif fitfunction=='bezier_two':
        f = bezier_two
    else:
        raise Exception("Invalid fitfunction '{}'".format(fitfunction))

    # Fit data
    if mask is None:
        popt_x, pcov_x, qx0_fit = fit_2D(f, qx0_meas,
            robust=robust, robust_steps=robust_steps, robust_thresh=robust_thresh)
        popt_y, pcov_y, qy0_fit = fit_2D(f, qy0_meas,
<<<<<<< HEAD
            robust=robust, robust_steps=robust_steps, robust_thresh=robust_thresh)

    else:
        popt_x, pcov_x, qx0_fit = fit_2D(f, qx0_meas,
            robust=robust, robust_steps=robust_steps, robust_thresh=robust_thresh,
            data_mask=mask==False)
        popt_y, pcov_y, qy0_fit = fit_2D(f, qy0_meas,
            robust=robust, robust_steps=robust_steps, robust_thresh=robust_thresh,
            data_mask=mask==False)
=======
			robust=robust, robust_steps=robust_steps, robust_thresh=robust_thresh)

    else:
        popt_x, pcov_x, qx0_fit = fit_2D(f, qx0_meas,
			robust=robust, robust_steps=robust_steps, robust_thresh=robust_thresh,
			data_mask=mask==False)
        popt_y, pcov_y, qy0_fit = fit_2D(f, qy0_meas,
			robust=robust, robust_steps=robust_steps, robust_thresh=robust_thresh,
			data_mask=mask==False)
>>>>>>> 4b9760e8

    # Compute residuals
    qx0_residuals = qx0_meas-qx0_fit
    qy0_residuals = qy0_meas-qy0_fit

    # Return
    if not returnfitp:
        return qx0_fit,qy0_fit,qx0_residuals,qy0_residuals
    else:
        return (qx0_fit,qy0_fit,qx0_residuals,qy0_residuals),(popt_x,popt_y,pcov_x,pcov_y)








### Older / soon-to-be-deprecated functions for finding the origin

def find_outlier_shifts(xshifts, yshifts, n_sigma=10, edge_boundary=0):
    """
    Finds outliers in the shift matrices.

    Gets a score function for each scan position Rx,Ry, given by the sum of the absolute values of
    the difference between the shifts at this position and all 8 NNs. Calculates a histogram of the
    scoring function, fits a gaussian to its initial peak, and sets a cutoff value to n_sigma times
    its standard deviation. Values beyond this cutoff are deemed outliers, as are scan positions
    within edge_boundary pixels of the edge of real space.

    Accepts:
        xshifts         ((R_Nx,R_Ny)-shaped array) the shifts in x
        yshifts         ((R_Nx,R_Ny)-shaped array) the shifts in y
        n_sigma         (float) the cutoff value for the score function, in number of std
        edge_boundary   (int) number of pixels near the mask edge to mark as outliers

    Returns:
        mask            ((R_nx,R_ny)-shaped array of bools) the outlier mask
        score           ((R_nx,R_ny)-shaped array) the outlier scores
        cutoff          (float) the score cutoff value
    """
    # Get score
    score = np.zeros_like(xshifts)
    score[:-1,:] += np.abs(xshifts[:-1,:]-np.roll(xshifts,(-1, 0),axis=(0,1))[:-1,:])
    score[ 1:,:] += np.abs(xshifts[ 1:,:]-np.roll(xshifts,( 1, 0),axis=(0,1))[ 1:,:])
    score[:,:-1] += np.abs(xshifts[:,:-1]-np.roll(xshifts,( 0,-1),axis=(0,1))[:,:-1])
    score[:, 1:] += np.abs(xshifts[:, 1:]-np.roll(xshifts,( 0, 1),axis=(0,1))[:, 1:])
    score[:-1,:-1] += np.abs(xshifts[:-1,:-1]-np.roll(xshifts,(-1,-1),axis=(0,1))[:-1,:-1])
    score[ 1:,:-1] += np.abs(xshifts[ 1:,:-1]-np.roll(xshifts,( 1,-1),axis=(0,1))[ 1:,:-1])
    score[:-1, 1:] += np.abs(xshifts[:-1, 1:]-np.roll(xshifts,(-1, 1),axis=(0,1))[:-1, 1:])
    score[ 1:, 1:] += np.abs(xshifts[ 1:, 1:]-np.roll(xshifts,( 1, 1),axis=(0,1))[ 1:, 1:])
    score[:-1,:] += np.abs(yshifts[:-1,:]-np.roll(yshifts,(-1, 0),axis=(0,1))[:-1,:])
    score[ 1:,:] += np.abs(yshifts[ 1:,:]-np.roll(yshifts,( 1, 0),axis=(0,1))[ 1:,:])
    score[:,:-1] += np.abs(yshifts[:,:-1]-np.roll(yshifts,( 0,-1),axis=(0,1))[:,:-1])
    score[:, 1:] += np.abs(yshifts[:, 1:]-np.roll(yshifts,( 0, 1),axis=(0,1))[:, 1:])
    score[:-1,:-1] += np.abs(yshifts[:-1,:-1]-np.roll(yshifts,(-1,-1),axis=(0,1))[:-1,:-1])
    score[ 1:,:-1] += np.abs(yshifts[ 1:,:-1]-np.roll(yshifts,( 1,-1),axis=(0,1))[ 1:,:-1])
    score[:-1, 1:] += np.abs(yshifts[:-1, 1:]-np.roll(yshifts,(-1, 1),axis=(0,1))[:-1, 1:])
    score[ 1:, 1:] += np.abs(yshifts[ 1:, 1:]-np.roll(yshifts,( 1, 1),axis=(0,1))[ 1:, 1:])
    score[1:-1,1:-1] /= 8.
    score[: 1,1:-1] /= 5.
    score[-1:,1:-1] /= 5.
    score[1:-1,: 1] /= 5.
    score[1:-1,-1:] /= 5.
    score[ 0, 0] /= 3.
    score[ 0,-1] /= 3.
    score[-1, 0] /= 3.
    score[-1,-1] /= 3.

    # Get mask and return
    cutoff = np.std(score)*n_sigma
    mask = score > cutoff
    if edge_boundary > 0:
        mask[:edge_boundary,:] = True
        mask[-edge_boundary:,:] = True
        mask[:,:edge_boundary] = True
        mask[:,-edge_boundary:] = True

    return mask, score, cutoff

def center_braggpeaks(braggpeaks, qx0=None, qy0=None, coords=None, name=None):
    """
    Shift the braggpeaks positions to center them about the origin, given
    either by (qx0,qy0) or by the Coordinates instance coords. Either
    (qx0,qy0) or coords must be specified.

    Accepts:
        braggpeaks  (PointListArray) the detected, unshifted bragg peaks
        qx0,qy0     ((R_Nx,R_Ny)-shaped arrays) the position of the origin,
                    or scalar values for constant origin position.
        coords      (Coordinates) an object containing the origin positions
        name        (str, optional) a name for the returned PointListArray.
                    If unspecified, takes the old PLA name, removes '_raw'
                    if present at the end of the string, then appends
                    '_centered'.

    Returns:
        braggpeaks_centered  (PointListArray) the centered Bragg peaks
    """
    assert isinstance(braggpeaks, PointListArray)
    assert (qx0 is not None and qy0 is not None) != (coords is not None), (
                                "Either (qx0,qy0) or coords must be specified")
    if coords is not None:
        qx0,qy0 = coords.get_origin()
        assert qx0 is not None and qy0 is not None, "coords did not contain center position"
    if name is None:
        sl = braggpeaks.name.split('_')
        _name = '_'.join([s for i,s in enumerate(sl) if not (s=='raw' and i==len(sl)-1)])
        name = _name+"_centered"
    assert isinstance(name,str)
    braggpeaks_centered = braggpeaks.copy(name=name)

    if np.isscalar(qx0) & np.isscalar(qy0):
        for Rx in range(braggpeaks_centered.shape[0]):
            for Ry in range(braggpeaks_centered.shape[1]):
                pointlist = braggpeaks_centered.get_pointlist(Rx,Ry)
                pointlist.data['qx'] -= qx0
                pointlist.data['qy'] -= qy0        
    else:
        for Rx in range(braggpeaks_centered.shape[0]):
            for Ry in range(braggpeaks_centered.shape[1]):
                pointlist = braggpeaks_centered.get_pointlist(Rx,Ry)
                qx,qy = qx0[Rx,Ry],qy0[Rx,Ry]
                pointlist.data['qx'] -= qx
                pointlist.data['qy'] -= qy

    return braggpeaks_centered


<|MERGE_RESOLUTION|>--- conflicted
+++ resolved
@@ -254,7 +254,6 @@
     given some 2D arrays (qx0_meas,qy0_meas) of measured center positions, optionally
     masked by the Boolean array `mask`.
 
-<<<<<<< HEAD
     Args:
         qx0_meas (2d array): measured origin x-position
         qy0_meas (2d array): measured origin y-position
@@ -268,20 +267,6 @@
         robust_thresh (int, optional): Threshold for including points, in units of
             root-mean-square (standard deviations) error of the predicted values after
             fitting.
-=======
-    Accepts:
-        qx0_meas,qy0_meas       (2d arrays)
-        mask                    (2b boolean array) ignore points where mask=True
-        fitfunction             (str) must be 'plane' or 'parabola' or 'bezier_two'
-        returnfitp              (bool) if True, returns the fit parameters
-        robust                  (bool) Optional parameter. If set to True, fit will be
-                                repeated with outliers removed.
-        robust_steps            (int) Optional parameter. Number of robust iterations
-                                performed after initial fit.
-        robust_thresh-          (int) Optional parameter. Threshold for including points,
-                                in units of root-mean-square (standard deviations) error
-                                of the predicted values after fitting.
->>>>>>> 4b9760e8
 
     Returns:
         (variable): Return value depends on returnfitp. If ``returnfitp==False``
@@ -316,7 +301,6 @@
         popt_x, pcov_x, qx0_fit = fit_2D(f, qx0_meas,
             robust=robust, robust_steps=robust_steps, robust_thresh=robust_thresh)
         popt_y, pcov_y, qy0_fit = fit_2D(f, qy0_meas,
-<<<<<<< HEAD
             robust=robust, robust_steps=robust_steps, robust_thresh=robust_thresh)
 
     else:
@@ -326,17 +310,6 @@
         popt_y, pcov_y, qy0_fit = fit_2D(f, qy0_meas,
             robust=robust, robust_steps=robust_steps, robust_thresh=robust_thresh,
             data_mask=mask==False)
-=======
-			robust=robust, robust_steps=robust_steps, robust_thresh=robust_thresh)
-
-    else:
-        popt_x, pcov_x, qx0_fit = fit_2D(f, qx0_meas,
-			robust=robust, robust_steps=robust_steps, robust_thresh=robust_thresh,
-			data_mask=mask==False)
-        popt_y, pcov_y, qy0_fit = fit_2D(f, qy0_meas,
-			robust=robust, robust_steps=robust_steps, robust_thresh=robust_thresh,
-			data_mask=mask==False)
->>>>>>> 4b9760e8
 
     # Compute residuals
     qx0_residuals = qx0_meas-qx0_fit
