import numpy as np
from copy import copy
import h5py
from .dataobject import DataObject
from .pointlist import PointList
from ...process.utils import tqdmnd

class PointListArray(DataObject):
    """
    An object containing an array of PointLists.
    Facilitates more rapid access of subpointlists which have known, well structured coordinates, such
    as real space scan positions R_Nx,R_Ny.

    Args:
        coordinates: see PointList documentation
        shape (2-tuple of ints): the array shape.  Typically the real space shape
            ``(R_Nx, R_Ny)``.
    """
    def __init__(self, coordinates, shape, dtype=float, **kwargs):
        """
		Instantiate a PointListArray object.
		Creates a PointList with coordinates at each point of a 2D grid with a shape specified
        by the shape argument.
        """
        DataObject.__init__(self, **kwargs)

        self.coordinates = coordinates  #: the coordinates; see the PointList documentation
        self.default_dtype = dtype      #: the default datatype; see the PointList documentation

        assert isinstance(shape,tuple), "Shape must be a tuple."
        assert len(shape) == 2, "Shape must be a length 2 tuple."
        #: the shape of the 2D grid of positions populated with PointList instances;
        #: typically, this will be ``(R_Nx,R_Ny)``
        self.shape = shape

        # Define the data type for the structured arrays in the PointLists
        if isinstance(coordinates, np.dtype):
            self.dtype = coordinates  # the custom datatype; see the PointList documentation
        elif type(coordinates[0])==str:
            self.dtype = np.dtype([(name,self.default_dtype) for name in coordinates])
        elif type(coordinates[0])==tuple:
            self.dtype = np.dtype(coordinates)
        else:
            raise TypeError("coordinates must be a list of strings, or a list of 2-tuples of structure (name, dtype).")

        kwargs['searchable']=False   # Ensure that the subpointlists don't all appear in searches
        self.pointlists = [[PointList(coordinates=self.coordinates,
                            dtype = self.default_dtype,
                            **kwargs) for j in range(self.shape[1])] for i in range(self.shape[0])]

    def get_pointlist(self, i, j):
        """
        Returns the pointlist at i,j
        """
        return self.pointlists[i][j]

    def copy(self, **kwargs):
        """
        Returns a copy of itself.
        """
        new_pointlistarray = PointListArray(coordinates=self.coordinates,
                                            shape=self.shape,
                                            dtype=self.default_dtype,
                                            **kwargs)

        for i in range(new_pointlistarray.shape[0]):
            for j in range(new_pointlistarray.shape[1]):
                curr_pointlist = new_pointlistarray.get_pointlist(i,j)
                curr_pointlist.add_pointlist(self.get_pointlist(i,j).copy())

        return new_pointlistarray

    def add_coordinates(self, new_coords, **kwargs):
        """
        Creates a copy of the PointListArray, but with additional coordinates given by new_coords.
        new_coords must be a string of 2-tuples, ('name', dtype)
        """
        coords = []
        for key in self.dtype.fields.keys():
            coords.append((key,self.dtype.fields[key][0]))
        for coord in new_coords:
            coords.append((coord[0],coord[1]))

        new_pointlistarray = PointListArray(coordinates=coords,
                                            shape=self.shape,
                                            dtype=self.default_dtype,
                                            **kwargs)

        for i in range(new_pointlistarray.shape[0]):
            for j in range(new_pointlistarray.shape[1]):
                curr_pointlist_new = new_pointlistarray.get_pointlist(i,j)
                curr_pointlist_old = self.get_pointlist(i,j)

                data = np.zeros(curr_pointlist_old.length, np.dtype(coords))
                for key in self.dtype.fields.keys():
                    data[key] = np.copy(curr_pointlist_old.data[key])

                curr_pointlist_new.add_dataarray(data)

        return new_pointlistarray



### Read/Write

def save_pointlistarray_group(group, pointlistarray):
    """
    Expects an open .h5 group and a DataCube; saves the DataCube to the group
    """
    try:
        n_coords = len(pointlistarray.dtype.names)
    except:
        n_coords = 1
    #coords = np.string_(str([coord for coord in pointlistarray.dtype.names]))
    group.attrs.create("coordinates", np.string_(str(pointlistarray.dtype)))
    group.attrs.create("dimensions", n_coords)

    pointlist_dtype = h5py.special_dtype(vlen=pointlistarray.dtype)
    name = "data"
    dset = group.create_dataset(name,pointlistarray.shape,pointlist_dtype)

    for (i,j) in tqdmnd(dset.shape[0],dset.shape[1]):
        dset[i,j] = pointlistarray.get_pointlist(i,j).data

def get_pointlistarray_from_grp(g):
    """ Accepts an h5py Group corresponding to a pointlistarray in an open, correctly formatted H5 file,
        and returns a PointListArray.
    """
    name = g.name.split('/')[-1]
    dset = g['data']
    shape = g['data'].shape
    coordinates = g['data'][0,0].dtype
    pla = PointListArray(coordinates=coordinates,shape=shape,name=name)
    for (i,j) in tqdmnd(shape[0],shape[1],desc="Reading PointListArray",unit="PointList"):
        try:
<<<<<<< HEAD
            pla.get_pointlist(i,j).add_dataarray(dset[i,j])
        except ValueError as e:
            # print(f"Potentially empty PointList at {i},{j}")
=======
            data = dset[i,j]
            pla.get_pointlist(i,j).add_dataarray(data)
        except ValueError:
>>>>>>> b1aa7e08
            pass
    return pla

<|MERGE_RESOLUTION|>--- conflicted
+++ resolved
@@ -133,15 +133,8 @@
     pla = PointListArray(coordinates=coordinates,shape=shape,name=name)
     for (i,j) in tqdmnd(shape[0],shape[1],desc="Reading PointListArray",unit="PointList"):
         try:
-<<<<<<< HEAD
             pla.get_pointlist(i,j).add_dataarray(dset[i,j])
-        except ValueError as e:
-            # print(f"Potentially empty PointList at {i},{j}")
-=======
-            data = dset[i,j]
-            pla.get_pointlist(i,j).add_dataarray(data)
         except ValueError:
->>>>>>> b1aa7e08
             pass
     return pla
 
