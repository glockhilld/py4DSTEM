<<<<<<< HEAD
import copy
from math import log
from numbers import Number

=======
from .overlay import add_rectangles,add_circles,add_annuli,add_ellipses,add_points, add_grid_overlay
from .overlay import add_cartesian_grid,add_polarelliptical_grid,add_rtheta_grid,add_scalebar
from ..io.datastructure import Coordinates

import numpy as np
>>>>>>> 187c2b79
import matplotlib.pyplot as plt
import numpy as np
from IPython.core.pylabtools import figsize
from matplotlib.axes import Axes
from matplotlib.colors import ListedColormap, is_color_like
from matplotlib.figure import Figure
from numpy.ma import MaskedArray
<<<<<<< HEAD

from ..io.datastructure import Coordinates
from .overlay import (add_annuli, add_cartesian_grid, add_circles,
                      add_ellipses, add_points, add_polarelliptical_grid,
                      add_rectangles, add_rtheta_grid, add_scalebar)

=======
from numbers import Number
from math import log
from copy import copy
>>>>>>> 187c2b79

def show(ar,figsize=(8,8),cmap='gray',scaling='none',clipvals='minmax',
         vmin=None,vmax=None,min=None,max=None,power=1,bordercolor=None,borderwidth=5,
         returnclipvals=False,returncax=False,returnfig=False,figax=None,
         hist=False,n_bins=256,mask=None,mask_color='k',mask_alpha=0.,
         rectangle=None,circle=None,annulus=None,ellipse=None,points=None,grid_overlay=None,
         cartesian_grid=None,polarelliptical_grid=None,rtheta_grid=None,scalebar=None,
         coordinates=None,rx=None,ry=None,space='Q',
         pixelsize=None,pixelunits=None,x0=None,y0=None,e=None,theta=None,
         **kwargs):
    """
    General visualization function for 2D arrays.

    The simplest use of this function is::

        >>> show(ar)

    which will generate and display a matplotlib figure showing the 2D array ``ar``.
    Additional functionality includes:

        * scaling the image (log scaling, power law scaling)
        * displaying the image histogram
        * altering the histogram clip values
        * masking some subset of the image
        * setting the colormap
        * adding geometric overlays (e.g. points, circles, rectangles, annuli)
        * adding informational overlays (scalebars, coordinate grids, oriented axes or
          vectors)
        * further customization tools

    These are each discussed in turn below.

    Scaling:
        Setting the parameter ``scaling`` will scale the display image. Options are
        'none', 'power', or 'log'.  If 'power' is specified, the parameter ``power`` must
        also be passed. The underlying data is not altered. Values less than or equal to
        zero are set to zero. If the image histogram is displayed using ``hist=True``,
        the scaled image histogram is shown.

        Examples::

            >>> show(ar,scaling='log')
            >>> show(ar,scaling='power',power=0.5)
            >>> show(ar,scaling='power',power=0.5,hist=True)

    Histogram:
        Setting the argument ``hist=True`` will display the image histogram, instead of
        the image. The displayed histogram will reflect any scaling requested. The number
        of bins can be set with ``n_bins``. The upper and lower clip values, indicating
        where the image display will be saturated, are shown with dashed lines.

    Clip values:
        By 'clip values' we mean the lower and upper values at which the display image
        will be saturated. Controlling the clip values is accomplished using the input
        parameters ``clipvals``, ``min``, and ``max``, and the clipvalues can be returned
        with the ``returnclipvals`` parameter.  ``clipvals`` controls the method by which
        the clip values are determined, and must be a string in ('minmax','manual',
        'std','centered'). Their behaviors are
            * 'minmax' (default): The min/max values are set to np.min(ar)/np.max(ar)
            * 'manual': The min/max values are set to ``min``/``max``
            * 'std': The min/max values are ``np.median(ar) + N*np.std(ar)``, and
               N is this functions ``min``/``max`` values.
            * 'centered': The min/max values are set to ``c -/+ m``, where by default
              'c' is zero and m is the max(abs(ar-c)), or, the two params can be user
              specified using  ``min``/``max`` -> ``c``/``m``.

    Masking:
        If a numpy masked array is passed to show, the function will automatically
        mask the appropriate pixels. Alternatively, a boolean array of the same shape as
        the data array may be passed to the ``mask`` argument, and these pixels will be
        masked.  Masked pixels are displayed as a single uniform color, black by default,
        and which can be specified with the ``mask_color`` argument.  Masked pixels
        are excluded when displaying the histogram or computing clip values. The mask
        can also be blended with the hidden data by setting the ``mask_alpha`` argument.

    Overlays (geometric):
        The function natively supports overlaying points, circles, rectangles, annuli,
        and ellipses. Each is invoked by passing a dictionary to the appropriate input
        variable specifying the geometry and features of the requested overlay. For
        example:

            >>> show(ar, rectangle={'lims':(10,20,10,20),'color':'r'})

        will overlay a single red square, and

            >>> show(ar, annulus={'center':[(28,68),(92,160)],'fill':True,
                                  'alpha':[0.9,0.3],'Ri':[16,12],'Ro':[24,36],
                                  'color':['r',(0,1,1,1)]})

        will overlay two annuli with two different centers, radii, colors, and
        transparencies. For a description of the accepted dictionary parameters
        for each type of overlay, see the visualize functions add_*, where
        * = ('rectangle','circle','annulus','ellipse','points'). (These docstrings
        are under construction!)

    Overlays (informational):
        Informational overlays supported by this function include coordinate axes
        (cartesian, polar-elliptical, or r-theta) and scalebars.  These are added
        by passing the appropriate input argument a dictionary of the desired
        parameters, as with geometric overlays. However, there are two key differences
        between these overlays and the geometric overlays.  First, informational
        overlays (coordinate systems and scalebars) require information about the
        plot - e.g. the position of the origin, the pixel sizes, the pixel units,
        any elliptical distortions, etc.  The easiest way to pass this information
        is by pass a Coordinates object containing this info to ``show`` as the
        keyword ``coordinates``. Second, once the coordinate information has been
        passed, informational overlays can autoselect their own parameters, thus simply
        passing an empty dict to one of these parameters will add that overlay.

        For example:

            >>> show(dp, scalebar={}, coordinates=coords)

        will display the diffraction pattern ``dp`` with a scalebar overlaid in the
        bottom left corner given the pixel size and units described in ``coords``,
        and

            >>> show(dp, coordinates=coords, scalebar={'length':0.5,'width':2,
                                                       'position':'ul','label':True'})

        will display a more customized scalebar.

        When overlaying coordinate grids, it is important to note that some relevant
        parameters, e.g. the position of the origin, may change by scan position.
        In these cases, the parameters ``rx``,``ry`` must also be passed to ``show``,
        to tell the ``Coordinates`` object where to look for the relevant parameters.
        For example:

            >>> show(dp, cartesian_grid={}, coordinates=coords, rx=2,ry=5)

        will overlay a cartesian coordinate grid on the diffraction pattern at scan
        position (2,5). Adding

            >>> show(dp, coordinates=coords, rx=2, ry=5, cartesian_grid={'label':True,
                        'alpha':0.7,'color':'r'})

        will customize the appearance of the grid further. And

            >>> show(im, coordinates=coords, cartesian_grid={}, space='R')

        displays a cartesian grid over a real space image.  For more details, see the
        documentation for the visualize functions add_*, where * = ('scalebar',
        'cartesian_grid', 'polarelliptical_grid', 'rtheta_grid'). (Under construction!)

    Further customization:
        Most parameters accepted by a matplotlib axis will be accepted by ``show``.
        Pass a valid matplotlib colormap or a known string indicating a colormap
        as the argument ``cmap`` to specify the colormap.  Pass ``figsize`` to
        specify the figure size.  Etc.

        Further customization can be accomplished by either (1) returning the figure
        generated by show and then manipulating it using the normal matplotlib
        functions, or (2) generating a matplotlib Figure with Axes any way you like
        (e.g. with ``plt.subplots``) and then using this function to plot inside a
        single one of the Axes of your choice.

        Option (1) is accomplished by simply passing this function ``returnfig=True``.
        Thus:

            >>> fig,ax = show(ar, returnfig=True)

        will now give you direct access to the figure and axes to continue to alter.
        Option (2) is accomplished by passing an existing figure and axis to ``show``
        as a 2-tuple to the ``figax`` argument. Thus:

            >>> fig,(ax1,ax2) = plt.subplots(1,2)
            >>> show(ar, figax=(fig,ax1))
            >>> show(ar, figax=(fig,ax2), hist=True)

        will generate a 2-axis figure, and then plot the array ``ar`` as an image on
        the left, while plotting its histogram on the right.


    Args:
        ar (2D array): the array to plot
        figsize (2-tuple): size of the plot
        cmap (colormap): any matplotlib cmap; default is gray
        scaling (str): selects a scaling scheme for the intensity values. Default is
            none. Accepted values:
                * 'none'
                * 'log': values where ar<=0 are set to 0
                * 'power': requires the 'power' argument be set.
                  values where ar<=0 are set to 0
        clipvals (str): method for setting clipvalues.  Default is the array min and max
            values. Accepted values:
                * 'minmax': The min/max values are np.min(ar)/np.max(r)
                * 'manual': The min/max values are set to the values of
                  the min,max arguments received by this function
                * 'std': The min/max values are ``np.median(ar) -/+ N*np.std(ar)``, and
                   N is this functions min,max vals.
                * 'centered': The min/max values are set to ``c -/+ m``, where by default
                  'c' is zero and m is the max(abs(ar-c), or the two params can be user
                  specified using the kwargs min/max -> c/m.
        min (number): behavior depends on clipvals
        max (number): behavior depends on clipvals
        vmin,vmax: alias' for min,max
        power (number): when ``scaling='power'``, specifies the scaling power
        bordercolor (color or None): if not None, add a border of this color.
            The color can be anything matplotlib recognizes as a color.
        borderwidth (number):
        returnfig (bool): if True, the function returns the tuple (figure,axis)
        figax (None or 2-tuple): controls which matplotlib Axes object draws the image.
            If None, generates a new figure with a single Axes instance. Otherwise, ax
            must be a 2-tuple containing the matplotlib class instances (Figure,Axes),
            with ar then plotted in the specified Axes instance.
        hist (bool): if True, instead of plotting a 2D image in ax, plots a histogram of
            the intensity values of ar, after any scaling this function has performed.
            Plots the clipvals as dashed vertical lines
        n_bins (int): number of hist bins
        mask (None or boolean array): if not None, must have the same shape as 'ar'.
            Wherever mask==True, plot the pixel normally, and where ``mask==False``,
            pixel values are set to mask_color. If hist==True, ignore these values in the
            histogram. If ``mask_alpha`` is specified, the mask is blended with the array
            underneath, with 0 yielding an opaque mask and 1 yielding a fully transparent
            mask. If ``mask_color`` is set to ``'empty'`` instead of a matplotlib.color,
            nothing is done to pixels where ``mask==False``, allowing overlaying multiple
            arrays in different regions of an image by invoking the ``figax` kwarg over
            multiple calls to show
        mask_color (color): see 'mask'
        mask_alpha (float): see 'mask'
        **kwargs: any keywords accepted by matplotlib's ax.matshow()

    Returns:
        if returnfig==False (default), the figure is plotted and nothing is returned.
        if returnfig==True, return the figure and the axis.
    """
    if vmin is not None: min=vmin
    if vmax is not None: max=vmax
    assert scaling in ('none','log','power','hist')
    assert clipvals in ('minmax','manual','std','centered')
    if mask is not None:
        assert mask.shape == ar.shape
        assert is_color_like(mask_color) or mask_color=='empty'
        if isinstance(ar,np.ma.masked_array):
            ar = np.ma.array(data=ar.data,mask=np.logical_or(ar.mask,~mask))
        else:
            ar = np.ma.array(data=ar,mask=~mask)
    elif isinstance(ar,np.ma.masked_array):
        pass
    else:
        mask = np.zeros_like(ar,dtype=bool)
        ar = np.ma.array(data=ar,mask=mask)

    # Perform any scaling
    if scaling == 'none':
        _ar = ar.copy()
        _mask = np.ones_like(_ar.data,dtype=bool)
    elif scaling == 'log':
        _mask = ar.data>0
        _ar = np.zeros_like(ar.data,dtype=float)
        _ar[_mask] = np.log(ar.data[_mask])
        _ar[~_mask] = np.nan
        if clipvals == 'manual':
            if min != None:
                if min > 0: min = np.log(min)
                else: min = np.min(_ar[_mask])
            if max != None: max = np.log(max)
    elif scaling == 'power':
        _mask = ar.data>0
        _ar = np.zeros_like(ar.data,dtype=float)
        _ar[_mask] = np.power(ar.data[_mask],power)
        _ar[~_mask] = np.nan
        if clipvals == 'manual':
            if min != None: min = np.power(min,power)
            if max != None: max = np.power(max,power)
    else:
        raise Exception
<<<<<<< HEAD
    _ar = np.ma.array(data=_ar.data,mask=np.logical_or(ar.mask,_mask==False))
=======

    _ar = np.ma.array(data=_ar.data,mask=~_mask)
>>>>>>> 187c2b79

    # Set the clipvalues
    if clipvals == 'minmax':
        vmin,vmax = np.nanmin(_ar),np.nanmax(_ar)
    elif clipvals == 'manual':
        assert min is not None and max is not None
        vmin,vmax = min,max
    elif clipvals == 'std':
        assert min is not None and max is not None
        m,s = np.nanmedian(_ar),np.nanstd(_ar)
        vmin = m + min*s
        vmax = m + max*s
    elif clipvals == 'centered':
        c = np.nanmean(_ar) if min is None else min
        m = np.nanmax(np.ma.abs(c-_ar)) if max is None else max
        vmin = c-m
        vmax = c+m
    else:
        raise Exception

    # Create or attach to the appropriate Figure and Axis
    if figax is None:
        fig,ax = plt.subplots(1,1,figsize=figsize)
    elif isinstance(figax, int):
        fig,ax = plt.subplots(1,1,figsize=figsize, num=figax)
    else:
        fig,ax = figax
        assert(isinstance(fig,Figure))
        assert(isinstance(ax,Axes))

    # Create the masked array applying the user mask (this is done after the 
    # vmin and vmax are determined so the mask doesn't affect those)
    _ar = np.ma.array(data=_ar.data,mask=np.logical_or(ar.mask,~_mask))

    # Create colormap with mask_color for bad values
    cm = copy(plt.cm.get_cmap(cmap))
    if mask_color=='empty':
        cm.set_bad(alpha=0)
    else:
        cm.set_bad(color=mask_color)

    # Plot the image
    if not hist:
<<<<<<< HEAD
        if np.any(_ar.mask==True) and mask_color is not None:
            cmap = copy.copy(plt.get_cmap(cmap))
            cmap.set_bad(color=mask_color)
        cax = ax.imshow(_ar,vmin=vmin,vmax=vmax,cmap=cmap,**kwargs)
=======
        cax = ax.matshow(_ar,vmin=vmin,vmax=vmax,cmap=cm,**kwargs)
        if np.any(_ar.mask):
            mask_display = np.ma.array(data=_ar.data,mask=~_ar.mask)
            ax.matshow(mask_display,cmap=cmap,alpha=mask_alpha,vmin=vmin,vmax=vmax)
>>>>>>> 187c2b79
    # ...or, plot its histogram
    else:
        hist,bin_edges = np.histogram(_ar,bins=np.linspace(np.min(_ar),
                                                np.max(_ar),num=n_bins))
        w = bin_edges[1]-bin_edges[0]
        x = bin_edges[:-1]+w/2.
        ax.bar(x,hist,width=w)
        ax.vlines((vmin,vmax),0,ax.get_ylim()[1],color='k',ls='--')

    # Add a border
    if bordercolor is not None:
        for s in ['bottom','top','left','right']:
            ax.spines[s].set_color(bordercolor)
            ax.spines[s].set_linewidth(borderwidth)
        ax.set_xticks([])
        ax.set_yticks([])

    # Add shape/point overlays
    if rectangle is not None:
        add_rectangles(ax,rectangle)
    if circle is not None:
        add_circles(ax,circle)
    if annulus is not None:
        add_annuli(ax,annulus)
    if ellipse is not None:
        add_ellipses(ax,ellipse)
    if points is not None:
        add_points(ax,points)
    if grid_overlay is not None:
        add_grid_overlay(ax,grid_overlay)


    # Parse arguments for scale/coordinate overlays
    if coordinates is not None:
        assert isinstance(coordinates,Coordinates)
    assert space in ('Q','R')
    # pixel size/units
    if pixelsize is None and coordinates is None:
        pixelsize = 1
    if pixelsize is not None:
        pass
    else:
        if space == 'Q':
            pixelsize = coordinates.get_Q_pixel_size()
        else:
            pixelsize = coordinates.get_R_pixel_size()
    if pixelunits is None and coordinates is None:
        pixelunits = 'pixels'
    if pixelunits is not None:
        pass
    else:
        if space == 'Q':
            pixelunits = coordinates.get_Q_pixel_units()
        else:
            pixelunits = coordinates.get_R_pixel_units()
    # origin
    if space == 'Q':
        if x0 is not None:
            pass
        elif coordinates is not None:
            try:
                x0 = coordinates.get_qx0(rx,ry)
            except AttributeError:
                raise Exception('The Coordinates instance passed does not contain a value for qx0')
        else:
            x0 = 0
        if y0 is not None:
            pass
        elif coordinates is not None:
            try:
                y0 = coordinates.get_qy0(rx,ry)
            except AttributeError:
                raise Exception('The Coordinates instance passed does not contain a value for qy0')
        else:
            y0 = 0
    else:
        x0 = x0 if x0 is not None else 0
        y0 = y0 if y0 is not None else 0
    # ellipticity
    if space == 'Q':
        if e is not None:
            pass
        elif coordinates is not None:
            try:
                e = coordinates.get_e(rx,ry)
            except AttributeError:
                raise Exception('The Coordinates instance passed does not contain a value for e')
        else:
            e = 1
        if theta is not None:
            pass
        elif coordinates is not None:
            try:
                theta = coordinates.get_theta(rx,ry)
            except AttributeError:
                raise Exception('The Coordinates instance passed does not contain a value for theta')
        else:
            theta = 0
    else:
        e = e if e is not None else 1
        theta = theta if theta is not None else 0


    # Add a scalebar
    if scalebar is not None:
        # Add the grid
        scalebar['Nx'],scalebar['Ny']=ar.shape
        scalebar['pixelsize'] = pixelsize
        scalebar['pixelunits'] = pixelunits
        scalebar['space'] = space
        add_scalebar(ax,scalebar)


    # Add cartesian grid
    if cartesian_grid is not None:
        Nx,Ny = ar.shape
        assert isinstance(x0,Number), "Error: x0 must be a number. If a Coordinate system was passed, try passing a position (rx,ry)."
        assert isinstance(y0,Number), "Error: y0 must be a number. If a Coordinate system was passed, try passing a position (rx,ry)."
        cartesian_grid['x0'],cartesian_grid['y0']=x0,y0
        cartesian_grid['Nx'],cartesian_grid['Ny']=Nx,Ny
        cartesian_grid['pixelsize'] = pixelsize
        cartesian_grid['pixelunits'] = pixelunits
        cartesian_grid['space'] = space
        add_cartesian_grid(ax,cartesian_grid)


    # Add polarelliptical grid
    if polarelliptical_grid is not None:
        Nx,Ny = ar.shape
        assert isinstance(x0,Number), "Error: x0 must be a number. If a Coordinate system was passed, try passing a position (rx,ry)."
        assert isinstance(y0,Number), "Error: y0 must be a number. If a Coordinate system was passed, try passing a position (rx,ry)."
        assert isinstance(e,Number), "Error: e must be a number. If a Coordinate system was passed, try passing a position (rx,ry)."
        assert isinstance(theta,Number), "Error: theta must be a number. If a Coordinate system was passed, try passing a position (rx,ry)."
        polarelliptical_grid['x0'],polarelliptical_grid['y0']=x0,y0
        polarelliptical_grid['e'],polarelliptical_grid['theta']=e,theta
        polarelliptical_grid['Nx'],polarelliptical_grid['Ny']=Nx,Ny
        polarelliptical_grid['pixelsize'] = pixelsize
        polarelliptical_grid['pixelunits'] = pixelunits
        polarelliptical_grid['space'] = space
        add_polarelliptical_grid(ax,polarelliptical_grid)


    # Add r-theta grid
    if rtheta_grid is not None:
        add_rtheta_grid(ax,rtheta_grid)

    # Show or return
    returnval = []
    if returnfig: returnval.append((fig,ax))
    if returnclipvals:
        if scaling == 'log':
            vmin,vmax = np.power(np.e,vmin),np.power(np.e,vmax)
        elif scaling == 'power':
            vmin,vmax = np.power(vmin,1/power),np.power(vmax,1/power)
        returnval.append((vmin,vmax))
    if returncax: returnval.append(cax)
    if len(returnval)==0:
        if figax is None:
            plt.show()
        return
    elif(len(returnval))==1:
        return returnval[0]
    else:
        return tuple(returnval)

def show_hist(arr, bins=200, vlines=None, vlinecolor='k', vlinestyle='--',
                                        returnhist=False, returnfig=False):
    """
    Visualization function to show histogram from any ndarray (arr).

    Accepts:
        arr                 (ndarray) any array
        bins                (int) number of bins that the intensity values will be sorted
                            into for histogram
        returnhist          (bool) determines whether or not the histogram values are
                            returned (see Returns)
        returnfig           (bool) determines whether or not figure and its axis are
                            returned (see Returns)

    Returns:
        If
            returnhist==False and returnfig==False      returns nothing
            returnhist==True  and returnfig==True       returns (counts,bin_edges) the histogram
                                                        values and bin edge locations
            returnhist==False and returnfig==True       returns (fig,ax), the Figure and Axis
            returnhist==True  and returnfig==True       returns (hist,bin_edges),(fig,ax)
    """
    counts, bin_edges = np.histogram(arr, bins=bins, range=(np.min(arr), np.max(arr)))
    bin_width = bin_edges[1] - bin_edges[0]
    bin_centers = bin_edges[:-1] + bin_width/2

    fig, ax = plt.subplots(1,1)
    ax.bar(bin_centers, counts, width = bin_width, align = 'center')
    plt.ylabel('Counts')
    plt.xlabel('Intensity')
    if vlines is not None:
        ax.vlines(vlines,0,np.max(counts),color=vlinecolor,ls=vlinestyle)

    if not returnhist and not returnfig:
        plt.show()
        return
    elif returnhist and not returnfig:
        return counts,bin_edges
    elif not returnhist and returnfig:
        return fig, ax
    else:
        return (counts,bin_edges),(fig,ax)

# Show functions with overlaid scalebars and/or coordinate system gridlines

def show_Q(ar,scalebar=True,grid=False,polargrid=False,
           Q_pixel_size=None,Q_pixel_units=None,
           coordinates=None,rx=None,ry=None,
           qx0=None,qy0=None,
           e=None,theta=None,
           scalebarloc=0,scalebarsize=None,scalebarwidth=None,
           scalebartext=None,scalebartextloc='above',scalebartextsize=12,
           gridspacing=None,gridcolor='w',
           majorgridlines=True,majorgridlw=1,majorgridls=':',
           minorgridlines=True,minorgridlw=0.5,minorgridls=':',
           gridlabels=False,gridlabelsize=12,gridlabelcolor='k',
           alpha=0.35,
           **kwargs):
    """
    Shows a diffraction space image with options for several overlays to define the scale,
    including a scalebar, a cartesian grid, or a polar / polar-elliptical grid.

    Regardless of which overlay is requested, the function must recieve either values
    for Q_pixel_size and Q_pixel_units, or a Coordinates instance containing these values.
    If both are passed, the manually passed values take precedence.
    If a cartesian grid is requested, (qx0,qy0) are required, either passed manually or
    passed as a Coordinates instance with the appropriate (rx,ry) value.
    If a polar grid is requested, (qx0,qy0,e,theta) are required, again either manually
    or via a Coordinates instance.

    Any arguments accepted by the show() function (e.g. image scaling, clipvalues, etc)
    may be passed to this function as kwargs.
    """
    # Check inputs
    assert(isinstance(ar,np.ndarray) and len(ar.shape)==2)
    if coordinates is not None:
        assert isinstance(coordinates,Coordinates)
    try:
        Q_pixel_size = Q_pixel_size if Q_pixel_size is not None else \
                       coordinates.get_Q_pixel_size()
    except AttributeError:
        raise Exception("Q_pixel_size must be specified, either in coordinates or manually")
    try:
        Q_pixel_units = Q_pixel_units if Q_pixel_units is not None else \
                       coordinates.get_Q_pixel_units()
    except AttributeError:
        raise Exception("Q_pixel_size must be specified, either in coordinates or manually")
    if grid or polargrid:
        try:
            qx0 = qx0 if qx0 is not None else coordinates.get_qx0(rx,ry)
        except AttributeError:
            raise Exception("qx0 must be specified, either in coordinates or manually")
        try:
            qy0 = qy0 if qy0 is not None else coordinates.get_qy0(rx,ry)
        except AttributeError:
            raise Exception("qy0 must be specified, either in coordinates or manually")
        assert isinstance(qx0,Number), "Error: qx0 must be a number. If a Coordinate system was passed, try passing a position (rx,ry)."
        assert isinstance(qy0,Number), "Error: qy0 must be a number. If a Coordinate system was passed, try passing a position (rx,ry)."
    if polargrid:
        e = e if e is not None else coordinates.get_e(rx,ry)
        theta = theta if theta is not None else coordinates.get_theta(rx,ry)
        assert isinstance(e,Number), "Error: e must be a number. If a Coordinate system was passed, try passing a position (rx,ry)."
        assert isinstance(theta,Number), "Error: theta must be a number. If a Coordinate system was passed, try passing a position (rx,ry)."

    # Make the plot
    fig,ax = show(ar,returnfig=True,**kwargs)

    # Add a scalebar
    if scalebar:
        pass

    # Add a cartesian grid
    if grid:
        # parse arguments
        assert isinstance(majorgridlines,bool)
        majorgridlw = majorgridlw if majorgridlines else 0
        assert isinstance(majorgridlw,Number)
        assert isinstance(majorgridls,str)
        assert isinstance(minorgridlines,bool)
        minorgridlw = minorgridlw if minorgridlines else 0
        assert isinstance(minorgridlw,Number)
        assert isinstance(minorgridls,str)
        assert is_color_like(gridcolor)
        assert isinstance(gridlabels,bool)
        assert isinstance(gridlabelsize,Number)
        assert is_color_like(gridlabelcolor)
        if gridspacing is not None:
            assert isinstance(gridspacing,Number)

        Q_Nx,Q_Ny = ar.shape
        assert qx0<Q_Nx and qy0<Q_Ny

        # Get the major grid-square size
        if gridspacing is None:
            D = np.mean((Q_Nx*Q_pixel_size,Q_Ny*Q_pixel_size))/2.
            exp = int(log(D,10))
            if np.sign(log(D,10))<0:
                exp-=1
            base = D/(10**exp)
            if base>=1 and base<1.25:
                _gridspacing=0.4
            elif base>=1.25 and base<1.75:
                _gridspacing=0.5
            elif base>=1.75 and base<2.5:
                _gridspacing=0.75
            elif base>=2.5 and base<3.25:
                _gridspacing=1
            elif base>=3.25 and base<4.75:
                _gridspacing=1.5
            elif base>=4.75 and base<6:
                _gridspacing=2
            elif base>=6 and base<8:
                _gridspacing=2.5
            elif base>=8 and base<10:
                _gridspacing=3
            else:
                raise Exception("how did this happen?? base={}".format(base))
            gridspacing = _gridspacing * 10**exp

        # Get the positions and label for the major gridlines
        xmin = (-qx0)*Q_pixel_size
        xmax = (Q_Nx-1-qx0)*Q_pixel_size
        ymin = (-qy0)*Q_pixel_size
        ymax = (Q_Ny-1-qy0)*Q_pixel_size
        xticksmajor = np.concatenate((-1*np.arange(0,np.abs(xmin),gridspacing)[1:][::-1],
                                      np.arange(0,xmax,gridspacing)))
        yticksmajor = np.concatenate((-1*np.arange(0,np.abs(ymin),gridspacing)[1:][::-1],
                                      np.arange(0,ymax,gridspacing)))
        xticklabels = xticksmajor.copy()
        yticklabels = yticksmajor.copy()
        xticksmajor = (xticksmajor-xmin)/Q_pixel_size
        yticksmajor = (yticksmajor-ymin)/Q_pixel_size
        # Labels
        exp_spacing = int(np.round(log(gridspacing,10),6))
        if np.sign(log(gridspacing,10))<0:
            exp_spacing-=1
        base_spacing = gridspacing/(10**exp_spacing)
        xticklabels = xticklabels/(10**exp_spacing)
        yticklabels = yticklabels/(10**exp_spacing)
        if exp_spacing == 1:
            xticklabels *= 10
            yticklabels *= 10
        if _gridspacing in (0.4,0.75,1.5,2.5) and exp_spacing!=1:
            xticklabels = ["{:.1f}".format(n) for n in xticklabels]
            yticklabels = ["{:.1f}".format(n) for n in yticklabels]
        else:
            xticklabels = ["{:.0f}".format(n) for n in xticklabels]
            yticklabels = ["{:.0f}".format(n) for n in yticklabels]

        # Add the grid
        ax.set_xticks(yticksmajor)
        ax.set_yticks(xticksmajor)
        ax.xaxis.set_ticks_position('bottom')
        if gridlabels:
            ax.set_xticklabels(yticklabels,size=gridlabelsize,color=gridlabelcolor)
            ax.set_yticklabels(xticklabels,size=gridlabelsize,color=gridlabelcolor)
            if exp_spacing in (0,1):
                ax.set_xlabel(r"$q_y$ ("+Q_pixel_units+")")
                ax.set_ylabel(r"$q_x$ ("+Q_pixel_units+")")
            else:
                ax.set_xlabel(r"$q_y$ ("+Q_pixel_units+" e"+str(exp_spacing)+")")
                ax.set_ylabel(r"$q_x$ ("+Q_pixel_units+" e"+str(exp_spacing)+")")
        else:
            ax.set_xticklabels([])
            ax.set_yticklabels([])
        ax.grid(linestyle=majorgridls,linewidth=majorgridlw,color=gridcolor,alpha=alpha)



        # Add the grid
        if majorgridlines:
            add_cartesian_grid(ax,d={
                            'x0':qx0,'y0':qy0,
                            'spacing':gridspacing,
                            'majorlw':majorgridlw,
                            'majorls':majorgridls,
                            'minorlw':minorgridlw,
                            'minorls':minorgridls,
                            'color':gridcolor,
                            'label':gridlabels,
                            'labelsize':gridlabelsize,
                            'labelcolor':gridlabelcolor,
                            'alpha':alpha})
        if minorgridlines:
            add_cartesian_grid(ax,d={
                            'x0':qx0,'y0':qy0,
                            'spacing':gridspacing,
                            'majorlw':majorgridlw,
                            'majorls':majorgridls,
                            'minorlw':minorgridlw,
                            'minorls':minorgridls,
                            'color':gridcolor,
                            'label':gridlabels,
                            'labelsize':gridlabelsize,
                            'labelcolor':gridlabelcolor,
                            'alpha':alpha})


    # Add a polar-elliptical grid
    if polargrid:
        pass

    return


# Shape overlays

def show_rectangles(ar,lims=(0,1,0,1),color='r',fill=True,alpha=0.25,linewidth=2,returnfig=False,
                    **kwargs):
    """
    Visualization function which plots a 2D array with one or more overlayed rectangles.
    lims is specified in the order (x0,xf,y0,yf). The rectangle bounds begin at the upper
    left corner of (x0,y0) and end at the upper left corner of (xf,yf) -- i.e inclusive
    in the lower bound, exclusive in the upper bound -- so that the boxed region encloses
    the area of array ar specified by ar[x0:xf,y0:yf].

    To overlay one rectangle, lims must be a single 4-tuple.  To overlay N rectangles,
    lims must be a list of N 4-tuples.  color, fill, and alpha may each be single values,
    which are then applied to all the rectangles, or a length N list.

    See the docstring for py4DSTEM.visualize.show() for descriptions of all input
    parameters not listed below.

    Accepts:
        lims        (4-tuple, or list of N 4-tuples) the rectangle bounds (x0,xf,y0,yf)
        color       (valid matplotlib color, or list of N colors)
        fill        (bool or list of N bools) filled in or empty rectangles
        alpha       (number, 0 to 1) transparency
        linewidth   (number)

    Returns:
        If returnfig==False (default), the figure is plotted and nothing is returned.
        If returnfig==False, the figure and its one axis are returned, and can be
        further edited.
    """
    fig,ax = show(ar,returnfig=True,**kwargs)
    d = {'lims':lims,'color':color,'fill':fill,'alpha':alpha,'linewidth':linewidth}
    add_rectangles(ax,d)

    if not returnfig:
        plt.show()
        return
    else:
        return fig,ax

def show_circles(ar,center,R,color='r',fill=True,alpha=0.3,linewidth=2,returnfig=False,**kwargs):
    """
    Visualization function which plots a 2D array with one or more overlayed circles.
    To overlay one circle, center must be a single 2-tuple.  To overlay N circles,
    center must be a list of N 2-tuples.  color, fill, and alpha may each be single values,
    which are then applied to all the circles, or a length N list.

    See the docstring for py4DSTEM.visualize.show() for descriptions of all input
    parameters not listed below.

    Accepts:
        center      (2-tuple, or list of N 2-tuples) the center of the circle (x0,y0)
        R           (number of list of N numbers) the circles radius
        color       (valid matplotlib color, or list of N colors)
        fill        (bool or list of N bools) filled in or empty rectangles
        alpha       (number, 0 to 1) transparency
        linewidth   (number)

    Returns:
        If returnfig==False (default), the figure is plotted and nothing is returned.
        If returnfig==False, the figure and its one axis are returned, and can be
        further edited.
    """
    fig,ax = show(ar,returnfig=True,**kwargs)
    d = {'center':center,'R':R,'color':color,'fill':fill,'alpha':alpha,'linewidth':linewidth}
    add_circles(ax,d)

    if not returnfig:
        plt.show()
        return
    else:
        return fig,ax

def show_ellipses(ar,center,a,e,theta,color='r',fill=True,alpha=0.3,linewidth=2,
                                                        returnfig=False,**kwargs):
    """
    Visualization function which plots a 2D array with one or more overlayed ellipses.
    To overlay one ellipse, center must be a single 2-tuple.  To overlay N circles,
    center must be a list of N 2-tuples.  Similarly, the remaining ellipse parameters -
    a, e, and theta - must each be a single number or a len-N list.  color, fill, and
    alpha may each be single values, which are then applied to all the circles, or
    length N lists.

    See the docstring for py4DSTEM.visualize.show() for descriptions of all input
    parameters not listed below.

    Accepts:
        center      (2-tuple, or list of N 2-tuples) the center of the circle (x0,y0)
        a           (number or list of N numbers) the semimajor axis length
        e           (number or list of N numbers) ratio of semiminor/semimajor length
        theta       (number or list of N numbers) the tilt angle in radians
        color       (valid matplotlib color, or list of N colors)
        fill        (bool or list of N bools) filled in or empty rectangles
        alpha       (number, 0 to 1) transparency
        linewidth   (number)

    Returns:
        If returnfig==False (default), the figure is plotted and nothing is returned.
        If returnfig==False, the figure and its one axis are returned, and can be
        further edited.
    """
    fig,ax = show(ar,returnfig=True,**kwargs)
    d = {'center':center,'a':a,'e':e,'theta':theta,'color':color,'fill':fill,
         'alpha':alpha,'linewidth':linewidth}
    add_ellipses(ax,d)

    if not returnfig:
        plt.show()
        return
    else:
        return fig,ax

def show_annuli(ar,center,Ri,Ro,color='r',fill=True,alpha=0.3,linewidth=2,returnfig=False,
                **kwargs):
    """
    Visualization function which plots a 2D array with one or more overlayed annuli.
    To overlay one annulus, center must be a single 2-tuple.  To overlay N annuli,
    center must be a list of N 2-tuples.  color, fill, and alpha may each be single values,
    which are then applied to all the circles, or a length N list.

    See the docstring for py4DSTEM.visualize.show() for descriptions of all input
    parameters not listed below.

    Accepts:
        center      (2-tuple, or list of N 2-tuples) the center of the annulus (x0,y0)
        Ri,Ro       (number of list of N numbers) the inner and outer radii
        color       (string of list of N strings)
        fill        (bool or list of N bools) filled in or empty rectangles
        alpha       (number, 0 to 1) transparency
        linewidth   (number)

    Returns:
        If returnfig==False (default), the figure is plotted and nothing is returned.
        If returnfig==False, the figure and its one axis are returned, and can be
        further edited.
    """
    fig,ax = show(ar,returnfig=True,**kwargs)
    d = {'center':center,'Ri':Ri,'Ro':Ro,'color':color,'fill':fill,'alpha':alpha,
         'linewidth':linewidth}
    add_annuli(ax,d)

    if not returnfig:
        plt.show()
        return
    else:
        return fig,ax

def show_points(ar,x,y,s=1,scale=50,alpha=1,pointcolor='r',open_circles=False,
                returnfig=False,**kwargs):
    """
    Plots a 2D array with one or more points.
    x and y are the point centers and must have the same length, N.
    s is the relative point sizes, and must have length 1 or N.
    scale is the size of the largest point.
    pointcolor have length 1 or N.

    Accepts:
        ar          (array) the image
        x,y         (number or iterable of numbers) the point positions
        s           (number or iterable of numbers) the relative point sizes
        scale       (number) the maximum point size
        pointcolor
        alpha

    Returns:
        If returnfig==False (default), the figure is plotted and nothing is returned.
        If returnfig==False, the figure and its one axis are returned, and can be
        further edited.
    """
    fig,ax = show(ar,returnfig=True,**kwargs)
    d = {'x':x,'y':y,'s':s,'scale':scale,'pointcolor':pointcolor,'alpha':alpha,
         'open_circles':open_circles}
    add_points(ax,d)

    if not returnfig:
        plt.show()
        return
    else:
        return fig,ax


<|MERGE_RESOLUTION|>--- conflicted
+++ resolved
@@ -1,34 +1,16 @@
-<<<<<<< HEAD
-import copy
-from math import log
-from numbers import Number
-
-=======
 from .overlay import add_rectangles,add_circles,add_annuli,add_ellipses,add_points, add_grid_overlay
 from .overlay import add_cartesian_grid,add_polarelliptical_grid,add_rtheta_grid,add_scalebar
 from ..io.datastructure import Coordinates
 
 import numpy as np
->>>>>>> 187c2b79
 import matplotlib.pyplot as plt
-import numpy as np
-from IPython.core.pylabtools import figsize
+from matplotlib.figure import Figure
 from matplotlib.axes import Axes
-from matplotlib.colors import ListedColormap, is_color_like
-from matplotlib.figure import Figure
+from matplotlib.colors import is_color_like,ListedColormap
 from numpy.ma import MaskedArray
-<<<<<<< HEAD
-
-from ..io.datastructure import Coordinates
-from .overlay import (add_annuli, add_cartesian_grid, add_circles,
-                      add_ellipses, add_points, add_polarelliptical_grid,
-                      add_rectangles, add_rtheta_grid, add_scalebar)
-
-=======
 from numbers import Number
 from math import log
 from copy import copy
->>>>>>> 187c2b79
 
 def show(ar,figsize=(8,8),cmap='gray',scaling='none',clipvals='minmax',
          vmin=None,vmax=None,min=None,max=None,power=1,bordercolor=None,borderwidth=5,
@@ -296,12 +278,8 @@
             if max != None: max = np.power(max,power)
     else:
         raise Exception
-<<<<<<< HEAD
-    _ar = np.ma.array(data=_ar.data,mask=np.logical_or(ar.mask,_mask==False))
-=======
 
     _ar = np.ma.array(data=_ar.data,mask=~_mask)
->>>>>>> 187c2b79
 
     # Set the clipvalues
     if clipvals == 'minmax':
@@ -345,17 +323,10 @@
 
     # Plot the image
     if not hist:
-<<<<<<< HEAD
-        if np.any(_ar.mask==True) and mask_color is not None:
-            cmap = copy.copy(plt.get_cmap(cmap))
-            cmap.set_bad(color=mask_color)
-        cax = ax.imshow(_ar,vmin=vmin,vmax=vmax,cmap=cmap,**kwargs)
-=======
         cax = ax.matshow(_ar,vmin=vmin,vmax=vmax,cmap=cm,**kwargs)
         if np.any(_ar.mask):
             mask_display = np.ma.array(data=_ar.data,mask=~_ar.mask)
             ax.matshow(mask_display,cmap=cmap,alpha=mask_alpha,vmin=vmin,vmax=vmax)
->>>>>>> 187c2b79
     # ...or, plot its histogram
     else:
         hist,bin_edges = np.histogram(_ar,bins=np.linspace(np.min(_ar),
