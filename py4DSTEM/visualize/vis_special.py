--- conflicted
+++ resolved
@@ -47,49 +47,15 @@
     else:
         return fig,ax
 
-<<<<<<< HEAD
-def show_amorphous_ring_fit(dp,p_ellipse,qmin=0,qmax=None,N=12,
-                            cmap=('gray','gray'),
-                            fitborder=True,fitbordercolor='k',fitborderlw=0.5,
-                            scaling='log',returnfig=False, maskcenter=None,
-                            mask=None, fignum=None,**kwargs):
-=======
 
 def show_amorphous_ring_fit(dp,fitradii,p_dsg,N=12,cmap=('gray','gray'),
                             fitborder=True,fitbordercolor='k',fitborderlw=0.5,
                             scaling='log',ellipse=False,ellipse_color='r',
                             ellipse_alpha=0.7,ellipse_lw=2,returnfig=False,**kwargs):
->>>>>>> 187c2b79
     """
     Display a diffraction pattern with a fit to its amorphous ring, interleaving
     the data and the fit in a pinwheel pattern.
 
-<<<<<<< HEAD
-    Accepts:
-        dp              (array) the diffraction pattern
-        p_ellipse       (11-tuple) the fit parameters to the double-sided gaussian
-        qmin,qmax       (numbers) the min/max distances of the fitting annulus
-                        fit function returned by fit_ellipse_amorphous_ring
-        N               (int) the number of pinwheel sections
-        cmap            (colormap or 2-tuple of colormaps) if passed a single cmap,
-                        uses this colormap for both the data and the fit; if passed
-                        a 2-tuple of cmaps, uses the first for the data and the
-                        second for the fit
-        fitborder       (bool) if True, plots a border line around the fit data
-        fitbordercolor  (color) color of the fitborder
-        fitborderlw     (number) linewidth of the fitborder
-        scaling         (str) the normal scaling param -- see docstring for
-                        visualize.show
-        returnfig       (bool) if True, returns the figure
-        maskcenter      (bool) if True, uses qmin to mask off center spot
-        mask            (array) if exists, replace masked values with small
-                        values, useful when you want to mask off diffraction
-                        spots
-    """
-    dp = np.copy(dp)
-    
-    assert(len(p_ellipse)==11)
-=======
     Args:
         dp (array): the diffraction pattern
         fitradii (2-tuple of numbers): the min/max distances of the fitting annulus
@@ -107,7 +73,6 @@
         returnfig (bool): if True, returns the figure
     """
     assert(len(p_dsg)==11)
->>>>>>> 187c2b79
     assert(isinstance(N,(int,np.integer)))
     if isinstance(cmap,tuple):
         cmap_data,cmap_fit = cmap[0],cmap[1]
@@ -148,18 +113,11 @@
     fit = double_sided_gaussian(p_dsg, qxx, qyy)
 
     # Show
-<<<<<<< HEAD
-    fig,ax = show(data_ma,scaling=scaling,returnfig=True,cmap=cmap_data, mask_color='None', figax=fignum,**kwargs)
-    vmin,vmax = show(data_ma,scaling=scaling,returnclipvals=True,mask_color='None',figax=(fig,ax),**kwargs)
-    show(fit_ma,scaling=scaling,figax=(fig,ax),clipvals='manual',min=vmin,max=vmax,cmap=cmap_fit,mask_color='None',**kwargs)
-
-=======
     (fig,ax),(vmin,vmax) = show(dp,scaling=scaling,cmap=cmap_data,
                   mask=np.logical_not(mask),mask_color='empty',
                   returnfig=True,returnclipvals=True,**kwargs)
     show(fit,scaling=scaling,figax=(fig,ax),clipvals='manual',min=vmin,max=vmax,
          cmap=cmap_fit,mask=mask,mask_color='empty',**kwargs)
->>>>>>> 187c2b79
     if fitborder:
         if N%2==1: thetas += (thetas[1]-thetas[0])/2
         if (N//2%2)==0: thetas = np.roll(thetas,-1)
