import numpy as np
import matplotlib.pyplot as plt
from matplotlib.patches import Wedge
from mpl_toolkits.axes_grid1 import make_axes_locatable
from scipy.spatial import Voronoi
from . import show
from .overlay import add_pointlabels,add_vector,add_bragg_index_labels,add_ellipses
from .vis_grid import show_image_grid
from .vis_RQ import ax_addaxes,ax_addaxes_QtoR
<<<<<<< HEAD
from ..io import DataCube,Calibrations,PointList
=======
from ..io import PointList
>>>>>>> 6e1921d0
from ..process.utils import get_voronoi_vertices,convert_ellipse_params
from ..process.calibration import double_sided_gaussian
from ..process.latticevectors import get_selected_lattice_vectors

def show_elliptical_fit(ar,fitradii,p_ellipse,fill=True,
                        color_ann='y',color_ell='r',alpha_ann=0.2,alpha_ell=0.7,
                        linewidth_ann=2,linewidth_ell=2,returnfig=False,**kwargs):
    """
    Plots an elliptical curve over its annular fit region.

    Args:
        center (2-tuple): the center
        fitradii (2-tuple of numbers): the annulus inner and outer fit radii
        p_ellipse (5-tuple): the parameters of the fit ellipse, (qx0,qy0,a,b,theta).
            See the module docstring for utils.elliptical_coords for more details.
        fill (bool): if True, fills in the annular fitting region,
          else shows only inner/outer edges
        color_ann (color): annulus color
        color_ell (color): ellipse color
        alpha_ann: transparency for the annulus
        alpha_ell: transparency forn the fit ellipse
        linewidth_ann:
        linewidth_ell:
    """
    Ri,Ro = fitradii
    qx0,qy0,a,b,theta = p_ellipse
    fig,ax = show(ar,
                  annulus={'center':(qx0,qy0),'Ri':Ri,'Ro':Ro,'fill':fill,
                           'color':color_ann,'alpha':alpha_ann,'linewidth':linewidth_ann},
                  ellipse={'center':(qx0,qy0),'a':a,'b':b,'theta':theta,
                           'color':color_ell,'alpha':alpha_ell,'linewidth':linewidth_ell},
                  returnfig=True,**kwargs)

    if not returnfig:
        plt.show()
        return
    else:
        return fig,ax


def show_amorphous_ring_fit(dp,fitradii,p_dsg,N=12,cmap=('gray','gray'),
                            fitborder=True,fitbordercolor='k',fitborderlw=0.5,
                            scaling='log',ellipse=False,ellipse_color='r',
                            ellipse_alpha=0.7,ellipse_lw=2,returnfig=False,**kwargs):
    """
    Display a diffraction pattern with a fit to its amorphous ring, interleaving
    the data and the fit in a pinwheel pattern.

    Args:
        dp (array): the diffraction pattern
        fitradii (2-tuple of numbers): the min/max distances of the fitting annulus
        p_dsg (11-tuple): the fit parameters to the double-sided gaussian
            function returned by fit_ellipse_amorphous_ring
        N (int): the number of pinwheel sections
        cmap (colormap or 2-tuple of colormaps): if passed a single cmap, uses this
            colormap for both the data and the fit; if passed a 2-tuple of cmaps, uses
            the first for the data and the second for the fit
        fitborder (bool): if True, plots a border line around the fit data
        fitbordercolor (color): color of the fitborder
        fitborderlw (number): linewidth of the fitborder
        scaling (str): the normal scaling param -- see docstring for visualize.show
        ellipse (bool): if True, overlay an ellipse
        returnfig (bool): if True, returns the figure
    """
    assert(len(p_dsg)==11)
    assert(isinstance(N,(int,np.integer)))
    if isinstance(cmap,tuple):
        cmap_data,cmap_fit = cmap[0],cmap[1]
    else:
        cmap_data,cmap_fit = cmap,cmap
    Q_Nx,Q_Ny = dp.shape
    qmin,qmax = fitradii

    # Make coords
    qx0,qy0 = p_dsg[6],p_dsg[7]
    qyy,qxx = np.meshgrid(np.arange(Q_Ny),np.arange(Q_Nx))
    qx,qy = qxx-qx0,qyy-qy0
    q = np.hypot(qx,qy)
    theta = np.arctan2(qy,qx)

    # Make mask
    thetas = np.linspace(-np.pi,np.pi,2*N+1)
    pinwheel = np.zeros((Q_Nx,Q_Ny),dtype=bool)
    for i in range(N):
        pinwheel += (theta>thetas[2*i]) * (theta<=thetas[2*i+1])
    mask = pinwheel * (q>qmin) * (q<=qmax)

    # Get fit data
    fit = double_sided_gaussian(p_dsg, qxx, qyy)

    # Show
    (fig,ax),(vmin,vmax) = show(dp,scaling=scaling,cmap=cmap_data,
                  mask=np.logical_not(mask),mask_color='empty',
                  returnfig=True,returnclipvals=True,**kwargs)
    show(fit,scaling=scaling,figax=(fig,ax),clipvals='manual',min=vmin,max=vmax,
         cmap=cmap_fit,mask=mask,mask_color='empty',**kwargs)
    if fitborder:
        if N%2==1: thetas += (thetas[1]-thetas[0])/2
        if (N//2%2)==0: thetas = np.roll(thetas,-1)
        for i in range(N):
            ax.add_patch(Wedge((qy0,qx0),qmax,np.degrees(thetas[2*i]),
                         np.degrees(thetas[2*i+1]),width=qmax-qmin,fill=None,
                         color=fitbordercolor,lw=fitborderlw))

    # Add ellipse overlay
    if ellipse:
        A,B,C = p_dsg[8],p_dsg[9],p_dsg[10]
        a,b,theta = convert_ellipse_params(A,B,C)
        ellipse={'center':(qx0,qy0),'a':a,'b':b,'theta':theta,
                 'color':ellipse_color,'alpha':ellipse_alpha,'linewidth':ellipse_lw}
        add_ellipses(ax,ellipse)

    if not returnfig:
        plt.show()
        return
    else:
        return fig,ax


def show_qprofile(q,intensity,ymax,figsize=(12,4),returnfig=False,
                  color='k',xlabel='q (pixels)',ylabel='Intensity (A.U.)',
                  labelsize=16,ticklabelsize=14,grid='on',
                  **kwargs):
    """
    Plots a diffraction space radial profile.
    Params:
        q               (1D array) the diffraction coordinate / x-axis
        intensity       (1D array) the y-axis values
        ymax            (number) max value for the yaxis
        color           (matplotlib color) profile color
        xlabel          (str)
        ylabel
        labelsize       size of x and y labels
        ticklabelsize
        grid            'off' or 'on'
    """
    fig,ax = plt.subplots(figsize=figsize)
    ax.plot(q,intensity,color=color)
    ax.grid(grid)
    ax.set_ylim(0,ymax)
    ax.tick_params(axis='x',labelsize=ticklabelsize)
    ax.set_yticklabels([])
    ax.set_xlabel(xlabel,size=labelsize)
    ax.set_ylabel(ylabel,size=labelsize)
    if not returnfig:
        plt.show()
        return
    else:
        return fig,ax

def show_kernel(kernel,R,L,W,figsize=(12,6),returnfig=False,**kwargs):
    """
    Plots, side by side, the probe kernel and its line profile.
    R is the kernel plot's window size.
    L and W are the lenth ad width of the lineprofile.
    """
    lineprofile = np.concatenate([np.sum(kernel[-L:,:W],axis=(1)),
                                  np.sum(kernel[:L,:W],axis=(1))])

    fig,axs = plt.subplots(1,2,figsize=figsize)
    axs[0].matshow(kernel[:int(R),:int(R)],cmap='gray')
    axs[1].plot(np.arange(len(lineprofile)),lineprofile)
    if not returnfig:
        plt.show()
        return
    else:
        return fig,axs

def show_voronoi(ar,x,y,color_points='r',color_lines='w',max_dist=None,
                                                returnfig=False,**kwargs):
    """
    words
    """
    Nx,Ny = ar.shape
    points = np.vstack((x,y)).T
    voronoi = Voronoi(points)
    vertices = get_voronoi_vertices(voronoi,Nx,Ny)

    if max_dist is None:
        fig,ax = show(ar,returnfig=True,**kwargs)
    else:
        centers = [(x[i],y[i]) for i in range(len(x))]
        fig,ax = show(ar,returnfig=True,**kwargs,
                      circle={'center':centers,'R':max_dist,'fill':False,'color':color_points})

    ax.scatter(voronoi.points[:,1],voronoi.points[:,0],color=color_points)
    for region in range(len(vertices)):
        vertices_curr = vertices[region]
        for i in range(len(vertices_curr)):
            x0,y0 = vertices_curr[i,:]
            xf,yf = vertices_curr[(i+1)%len(vertices_curr),:]
            ax.plot((y0,yf),(x0,xf),color=color_lines)
    ax.set_xlim([0,Ny])
    ax.set_ylim([0,Nx])
    plt.gca().invert_yaxis()
    if not returnfig:
        plt.show()
        return
    else:
        return fig,ax

def show_class_BPs(ar,x,y,s,s2,color='r',color2='y',**kwargs):
    """
    words
    """
    N = len(x)
    assert(N==len(y)==len(s))

    fig,ax = show(ar,returnfig=True,**kwargs)
    ax.scatter(y,x,s=s2,color=color2)
    ax.scatter(y,x,s=s,color=color)
    plt.show()
    return

def show_class_BPs_grid(ar,H,W,x,y,get_s,s2,color='r',color2='y',returnfig=False,
                        axsize=(6,6),titlesize=0,get_bordercolor=None,**kwargs):
    """
    words
    """
    fig,axs = show_image_grid(lambda i:ar,H,W,axsize=axsize,titlesize=titlesize,
                       get_bordercolor=get_bordercolor,returnfig=True,**kwargs)
    for i in range(H):
        for j in range(W):
            ax = axs[i,j]
            N = i*W+j
            s = get_s(N)
            ax.scatter(y,x,s=s2,color=color2)
            ax.scatter(y,x,s=s,color=color)
    if not returnfig:
        plt.show()
        return
    else:
        return fig,axs

def show_strain(strainmap,
                vrange_exx,
                vrange_theta,
                vrange_exy=None,
                vrange_eyy=None,
                bkgrd=True,
                show_cbars=('exx','eyy','exy','theta'),
                bordercolor='k',
                borderwidth=1,
                titlesize=24,
                ticklabelsize=16,
                ticknumber=5,
                unitlabelsize=24,
                show_axes=True,
                axes_x0=0,
                axes_y0=0,
                xaxis_x=1,
                xaxis_y=0,
                axes_length=10,
                axes_width=1,
                axes_color='r',
                xaxis_space='Q',
                labelaxes=True,
                QR_rotation=0,
                axes_labelsize=12,
                axes_labelcolor='r',
                axes_plots=('exx'),
                cmap='RdBu_r',
                layout=0,
                figsize=(12,12),
                returnfig=False):
    """
    Display a strain map, showing the 4 strain components (e_xx,e_yy,e_xy,theta), and
    masking each image with strainmap.slices['mask'].

    Args:
        strainmap (RealSlice):
        vrange_exx (length 2 list or tuple):
        vrange_theta (length 2 list or tuple):
        vrange_exy (length 2 list or tuple):
        vrange_eyy (length 2 list or tuple):
        bkgrd (bool):
        show_cbars (tuple of strings): Show colorbars for the specified axes. Must be a
            tuple containing any, all, or none of ('exx','eyy','exy','theta').
        bordercolor (color):
        borderwidth (number):
        titlesize (number):
        ticklabelsize (number):
        ticknumber (number): number of ticks on colorbars
        unitlabelsize (number):
        show_axes (bool):
        axes_x0 (number):
        axes_y0 (number):
        xaxis_x (number):
        xaxis_y (number):
        axes_length (number):
        axes_width (number):
        axes_color (color):
        xaxis_space (string): must be 'Q' or 'R'
        labelaxes (bool):
        QR_rotation (number):
        axes_labelsize (number):
        axes_labelcolor (color):
        axes_plots (tuple of strings): controls if coordinate axes showing the
            orientation of the strain matrices are overlaid over any of the plots.
            Must be a tuple of strings containing any, all, or none of
            ('exx','eyy','exy','theta').
        cmap (colormap):
        layout=0 (int): determines the layout of the grid which the strain components
            will be plotted in.  Must be in (0,1,2).  0=(2x2), 1=(1x4), 2=(4x1).
        figsize (length 2 tuple of numbers):
        returnfig (bool):
    """
    # Lookup table for different layouts
    assert(layout in (0,1,2))
    layout_lookup = {
        0:['left','right','left','right'],
        1:['bottom','bottom','bottom','bottom'],
        2:['right','right','right','right'],
    }
    layout_p = layout_lookup[layout]

    # Contrast limits
    if vrange_exy is None:
        vrange_exy = vrange_exx
    if vrange_eyy is None:
        vrange_eyy = vrange_exx
    for vrange in (vrange_exx,vrange_eyy,vrange_exy,vrange_theta):
        assert(len(vrange)==2), 'vranges must have length 2'
    vmin_exx,vmax_exx = vrange_exx[0]/100.,vrange_exx[1]/100.
    vmin_eyy,vmax_eyy = vrange_eyy[0]/100.,vrange_eyy[1]/100.
    vmin_exy,vmax_exy = vrange_exy[0]/100.,vrange_exy[1]/100.
    vmin_theta,vmax_theta = vrange_theta[0]/100.,vrange_theta[1]/100.

    # Get images
    e_xx = np.ma.array(strainmap.slices['e_xx'],mask=strainmap.slices['mask']==False)
    e_yy = np.ma.array(strainmap.slices['e_yy'],mask=strainmap.slices['mask']==False)
    e_xy = np.ma.array(strainmap.slices['e_xy'],mask=strainmap.slices['mask']==False)
    theta = np.ma.array(strainmap.slices['theta'],mask=strainmap.slices['mask']==False)

    # Plot
    if layout==0:
        fig,((ax11,ax12),(ax21,ax22)) = plt.subplots(2,2,figsize=figsize)
    elif layout==1:
        fig,(ax11,ax12,ax21,ax22) = plt.subplots(1,4,figsize=figsize)
    else:
        fig,(ax11,ax12,ax21,ax22) = plt.subplots(4,1,figsize=figsize)
    cax11 = show(e_xx,figax=(fig,ax11),min=vmin_exx,max=vmax_exx,clipvals='manual',
                 cmap=cmap,returncax=True)
    cax12 = show(e_yy,figax=(fig,ax12),min=vmin_eyy,max=vmax_eyy,clipvals='manual',
                 cmap=cmap,returncax=True)
    cax21 = show(e_xy,figax=(fig,ax21),min=vmin_exy,max=vmax_exy,clipvals='manual',
                 cmap=cmap,returncax=True)
    cax22 = show(theta,figax=(fig,ax22),min=vmin_theta,max=vmax_theta,clipvals='manual',
                 cmap=cmap,returncax=True)
    ax11.set_title(r'$\epsilon_{xx}$',size=titlesize)
    ax12.set_title(r'$\epsilon_{yy}$',size=titlesize)
    ax21.set_title(r'$\epsilon_{xy}$',size=titlesize)
    ax22.set_title(r'$\theta$',size=titlesize)

    # Add black background
    if bkgrd:
        mask = np.ma.masked_where(strainmap.slices['mask'].astype(bool),
                                  np.zeros_like(strainmap.slices['mask']))
        ax11.matshow(mask,cmap='gray')
        ax12.matshow(mask,cmap='gray')
        ax21.matshow(mask,cmap='gray')
        ax22.matshow(mask,cmap='gray')

    # Colorbars
    show_cbars = np.array(['exx' in show_cbars,'eyy' in show_cbars,
                           'exy' in show_cbars,'theta' in show_cbars])
    if np.any(show_cbars):
        divider11 = make_axes_locatable(ax11)
        divider12 = make_axes_locatable(ax12)
        divider21 = make_axes_locatable(ax21)
        divider22 = make_axes_locatable(ax22)
        cbax11 = divider11.append_axes(layout_p[0],size="4%",pad=0.15)
        cbax12 = divider12.append_axes(layout_p[1],size="4%",pad=0.15)
        cbax21 = divider21.append_axes(layout_p[2],size="4%",pad=0.15)
        cbax22 = divider22.append_axes(layout_p[3],size="4%",pad=0.15)
        for (show_cbar,cax,cbax,vmin,vmax,tickside,tickunits) in zip(
                                    show_cbars,
                                    (cax11,cax12,cax21,cax22),
                                    (cbax11,cbax12,cbax21,cbax22),
                                    (vmin_exx,vmin_eyy,vmin_exy,vmin_theta),
                                    (vmax_exx,vmax_eyy,vmax_exy,vmax_theta),
                                    (layout_p[0],layout_p[1],layout_p[2],layout_p[3]),
                                    ('% ',' %','% ',r' $^\circ$')):
            if show_cbar:
                ticks = np.linspace(vmin,vmax,ticknumber,endpoint=True)
                ticklabels = (np.round(np.linspace(100*vmin,100*vmax,ticknumber,endpoint=True)*100)/100).astype(str)
                if tickside in ('left','right'):
                    cb = plt.colorbar(cax,cax=cbax,ticks=ticks,orientation='vertical')
                    cb.ax.set_yticklabels(ticklabels,size=ticklabelsize)
                    cbax.yaxis.set_ticks_position(tickside)
                    cbax.set_ylabel(tickunits,size=unitlabelsize,rotation=0)
                    cbax.yaxis.set_label_position(tickside)
                else:
                    cb = plt.colorbar(cax,cax=cbax,ticks=ticks,orientation='horizontal')
                    cb.ax.set_xticklabels(ticklabels,size=ticklabelsize)
                    cbax.xaxis.set_ticks_position(tickside)
                    cbax.set_xlabel(tickunits,size=unitlabelsize,rotation=0)
                    cbax.xaxis.set_label_position(tickside)
            else:
                cbax.axis('off')

    # Add coordinate axes
    if show_axes:
        assert(xaxis_space in ('R','Q')), "xaxis_space must be 'R' or 'Q'"
        show_which_axes = np.array(['exx' in axes_plots,'eyy' in axes_plots,
                                    'exy' in axes_plots,'theta' in axes_plots])
        for _show,_ax in zip(show_which_axes,(ax11,ax12,ax21,ax22)):
            if _show:
                if xaxis_space=='R':
                    ax_addaxes(_ax,xaxis_x,xaxis_y,axes_length,axes_x0,axes_y0,
                               width=axes_width,color=axes_color,labelaxes=labelaxes,
                               labelsize=axes_labelsize,labelcolor=axes_labelcolor)
                else:
                    ax_addaxes_QtoR(_ax,xaxis_x,xaxis_y,axes_length,axes_x0,axes_y0,QR_rotation,
                                    width=axes_width,color=axes_color,labelaxes=labelaxes,
                                    labelsize=axes_labelsize,labelcolor=axes_labelcolor)

    # Add borders
    if bordercolor is not None:
        for ax in (ax11,ax12,ax21,ax22):
            for s in ['bottom','top','left','right']:
                ax.spines[s].set_color(bordercolor)
                ax.spines[s].set_linewidth(borderwidth)
            ax.set_xticks([])
            ax.set_yticks([])

    if not returnfig:
        plt.show()
        return
    else:
        axs = ((ax11,ax12),(ax21,ax22))
        return fig,axs


def show_pointlabels(ar,x,y,color='lightblue',size=20,alpha=1,returnfig=False,**kwargs):
    """
    Show enumerated index labels for a set of points
    """
    fig,ax = show(ar,returnfig=True,**kwargs)
    d = {'x':x,'y':y,'size':size,'color':color,'alpha':alpha}
    add_pointlabels(ax,d)

    if returnfig:
        return fig,ax
    else:
        plt.show()
        return


def select_point(ar,x,y,i,color='lightblue',color_selected='r',size=20,returnfig=False,**kwargs):
    """
    Show enumerated index labels for a set of points, with one selected point highlighted
    """
    fig,ax = show(ar,returnfig=True,**kwargs)
    d1 = {'x':x,'y':y,'size':size,'color':color}
    d2 = {'x':x[i],'y':y[i],'size':size,'color':color_selected,'fontweight':'bold'}
    add_pointlabels(ax,d1)
    add_pointlabels(ax,d2)

    if returnfig:
        return fig,ax
    else:
        plt.show()
        return


def select_lattice_vectors(ar,gx,gy,i0,i1,i2,
               c_indices='lightblue',c0='g',c1='r',c2='r',c_vectors='r',c_vectorlabels='w',
               size_indices=20,width_vectors=1,size_vectorlabels=20,
               figsize=(12,6),returnfig=False,**kwargs):
    """
    This function accepts a set of reciprocal lattice points (gx,gy) and three indices
    (i0,i1,i2).  Using those indices as, respectively, the origin, the endpoint of g1, and
    the endpoint of g2, this function computes the basis lattice vectors g1,g2, visualizes
    them, and returns them.  To compute these vectors without visualizing, use
    latticevectors.get_selected_lattice_vectors().

    Returns:
        if returnfig==False:    g1,g2
        if returnfig==True      g1,g2,fig,ax
    """
    # Make the figure
    fig,(ax1,ax2) = plt.subplots(1,2,figsize=figsize)
    show(ar,figax=(fig,ax1),**kwargs)
    show(ar,figax=(fig,ax2),**kwargs)

    # Add indices to left panel
    d = {'x':gx,'y':gy,'size':size_indices,'color':c_indices}
    d0 = {'x':gx[i0],'y':gy[i0],'size':size_indices,'color':c0,'fontweight':'bold','labels':[str(i0)]}
    d1 = {'x':gx[i1],'y':gy[i1],'size':size_indices,'color':c1,'fontweight':'bold','labels':[str(i1)]}
    d2 = {'x':gx[i2],'y':gy[i2],'size':size_indices,'color':c2,'fontweight':'bold','labels':[str(i2)]}
    add_pointlabels(ax1,d)
    add_pointlabels(ax1,d0)
    add_pointlabels(ax1,d1)
    add_pointlabels(ax1,d2)

    # Compute vectors
    g1,g2 = get_selected_lattice_vectors(gx,gy,i0,i1,i2)

    # Add vectors to right panel
    dg1 = {'x0':gx[i0],'y0':gy[i0],'vx':g1[0],'vy':g1[1],'width':width_vectors,
           'color':c_vectors,'label':r'$g_1$','labelsize':size_vectorlabels,'labelcolor':c_vectorlabels}
    dg2 = {'x0':gx[i0],'y0':gy[i0],'vx':g2[0],'vy':g2[1],'width':width_vectors,
           'color':c_vectors,'label':r'$g_2$','labelsize':size_vectorlabels,'labelcolor':c_vectorlabels}
    add_vector(ax2,dg1)
    add_vector(ax2,dg2)

    if returnfig:
        return g1,g2,fig,(ax1,ax2)
    else:
        plt.show()
        return g1,g2


def show_lattice_vectors(ar,x0,y0,g1,g2,color='r',width=1,labelsize=20,labelcolor='w',returnfig=False,**kwargs):
    """ Adds the vectors g1,g2 to an image, with tail positions at (x0,y0).  g1 and g2 are 2-tuples (gx,gy).
    """
    fig,ax = show(ar,returnfig=True,**kwargs)

    # Add vectors
    dg1 = {'x0':x0,'y0':y0,'vx':g1[0],'vy':g1[1],'width':width,
           'color':color,'label':r'$g_1$','labelsize':labelsize,'labelcolor':labelcolor}
    dg2 = {'x0':x0,'y0':y0,'vx':g2[0],'vy':g2[1],'width':width,
           'color':color,'label':r'$g_2$','labelsize':labelsize,'labelcolor':labelcolor}
    add_vector(ax,dg1)
    add_vector(ax,dg2)

    if returnfig:
        return fig,ax
    else:
        plt.show()
        return


def show_bragg_indexing(ar,braggdirections,voffset=5,hoffset=0,color='w',size=20,
                        points=True,pointcolor='r',pointsize=50,returnfig=False,**kwargs):
    """
    Shows an array with an overlay describing the Bragg directions

    Accepts:
        ar                  (arrray) the image
        bragg_directions    (PointList) the bragg scattering directions; must have coordinates
                            'qx','qy','h', and 'k'. Optionally may also have 'l'.
    """
    assert isinstance(braggdirections,PointList)
    for k in ('qx','qy','h','k'):
        assert k in braggdirections.data.dtype.fields

    fig,ax = show(ar,returnfig=True,**kwargs)
    d = {'braggdirections':braggdirections,'voffset':voffset,'hoffset':hoffset,'color':color,
         'size':size,'points':points,'pointsize':pointsize,'pointcolor':pointcolor}
    add_bragg_index_labels(ax,d)

    if returnfig:
        return fig,ax
    else:
        plt.show()
        return


def show_max_peak_spacing(ar,spacing,braggdirections,color='g',lw=2,returnfig=False,**kwargs):
    """ Show a circle of radius `spacing` about each Bragg direction
    """
    centers = [(braggdirections.data['qx'][i],braggdirections.data['qy'][i]) for i in range(braggdirections.length)]
    fig,ax = show(ar,circle={'center':centers,'R':spacing,'color':color,'fill':False,'lw':lw},
                  returnfig=True,**kwargs)
    if returnfig:
        return fig,ax
    else:
        plt.show()
<<<<<<< HEAD
        return

def show_origin_meas(data):
    """
    Show the measured positions of the origin.

    Args:
        data (DataCube or Calibrations or 2-tuple of arrays (qx0,qy0))
    """
    if isinstance(data,tuple):
        assert len(data)==2
        qx,qy = data
    elif isinstance(data,DataCube):
        qx,qy = data.calibrations.get_origin_meas()
    elif isinstance(data,Calibrations):
        qx,qy = data.get_origin_meas()
    else:
        raise Exception("data must be of type Datacube or Calibrations or tuple")

    show_image_grid(get_ar = lambda i:[qx,qy][i],H=1,W=2,cmap='RdBu')

def show_origin_fit(data):
    """
    Show the measured, fit, and residuals of the origin positions.

    Args:
        data (DataCube or Calibrations or (3,2)-tuple of arrays
            ((qx0_meas,qy0_meas),(qx0_fit,qy0_fit),(qx0_residuals,qy0_residuals))
    """
    if isinstance(data,tuple):
        assert len(data)==3
        qx0_meas,qy_meas = data[0]
        qx0_fit,qy0_fit = data[1]
        qx0_residuals,qy0_residuals = data[2]
    elif isinstance(data,DataCube):
        qx0_meas,qy0_meas = data.calibrations.get_origin_meas()
        qx0_fit,qy0_fit = data.calibrations.get_origin()
        qx0_residuals,qy0_residuals = data.calibrations.get_origin_residuals()
    elif isinstance(data,Calibrations):
        qx0_meas,qy0_meas = data.get_origin_meas()
        qx0_fit,qy0_fit = data.get_origin()
        qx0_residuals,qy0_residuals = data.get_origin_residuals()
    else:
        raise Exception("data must be of type Datacube or Calibrations or tuple")

    show_image_grid(get_ar = lambda i:[qx0_meas,qx0_fit,qx0_residuals,
                                       qy0_meas,qy0_fit,qy0_residuals][i],
                    H=2,W=3,cmap='RdBu')

def show_selected_dps(datacube,positions,im,bragg_pos=None,
                      colors=None,HW=None,figsize_im=(6,6),figsize_dp=(4,4),
                      **kwargs):
    """
    Shows two plots: first, a real space image overlaid with colored dots
    at the specified positions; second, a grid of diffraction patterns
    corresponding to these scan positions.

    Args:
        datacube (DataCube):
        positions (len N list or tuple of 2-tuples): the scan positions
        im (2d array): a real space image
        bragg_pos (len N list of pointlistarrays): bragg disk positions
            for each position. if passed, overlays the disk positions,
            and supresses plot of the real space image
        colors (len N list of colors or None):
        HW (2-tuple of ints): diffraction pattern grid shape
        figsize_im (2-tuple): size of the image figure
        figsize_dp (2-tuple): size of each diffraction pattern panel
        **kwargs (dict): arguments passed to visualize.show for the
            *diffraction patterns*. Default is `scaling='log'`
    """
    assert isinstance(datacube,DataCube)
    N = len(positions)
    assert(all([len(x)==2 for x in positions])), "Improperly formated argument `positions`"
    if bragg_pos is not None:
        show_disk_pos = True
        assert(len(bragg_pos)==N)
    else:
        show_disk_pos = False
    if colors is None:
        from matplotlib.cm import gist_ncar
        linsp = np.linspace(0,1,N,endpoint=False)
        colors = [gist_ncar(i) for i in linsp]
    assert(len(colors)==N), "Number of positions and colors don't match"
    from matplotlib.colors import is_color_like
    assert([is_color_like(i) for i in colors])
    if HW is None:
        W = int(np.ceil(np.sqrt(N)))
        if W<3: W=3
        H = int(np.ceil(N/W))
    else:
        H,W = HW
    assert(all([isinstance(x,(int,np.integer)) for x in (H,W)]))

    x = [i[0] for i in positions]
    y = [i[1] for i in positions]
    if 'scaling' not in kwargs.keys():
        kwargs['scaling'] = 'log'
    if not show_disk_pos:
        show_points(im,x=x,y=y,pointcolor=colors,figsize=figsize_im)
        show_image_grid(get_ar=lambda i:datacube.data[x[i],y[i],:,:],H=H,W=W,
                        get_bordercolor=lambda i:colors[i],axsize=figsize_dp,
                        **kwargs)
    else:
        show_image_grid(get_ar=lambda i:datacube.data[x[i],y[i],:,:],H=H,W=W,
                    get_bordercolor=lambda i:colors[i],axsize=figsize_dp,
                    get_x=lambda i:bragg_pos[i].data['qx'],
                    get_y=lambda i:bragg_pos[i].data['qy'],
                    get_pointcolors=lambda i:colors[i],
                    **kwargs)



=======
        return
>>>>>>> 6e1921d0
<|MERGE_RESOLUTION|>--- conflicted
+++ resolved
@@ -7,11 +7,7 @@
 from .overlay import add_pointlabels,add_vector,add_bragg_index_labels,add_ellipses
 from .vis_grid import show_image_grid
 from .vis_RQ import ax_addaxes,ax_addaxes_QtoR
-<<<<<<< HEAD
 from ..io import DataCube,Calibrations,PointList
-=======
-from ..io import PointList
->>>>>>> 6e1921d0
 from ..process.utils import get_voronoi_vertices,convert_ellipse_params
 from ..process.calibration import double_sided_gaussian
 from ..process.latticevectors import get_selected_lattice_vectors
@@ -582,7 +578,6 @@
         return fig,ax
     else:
         plt.show()
-<<<<<<< HEAD
         return
 
 def show_origin_meas(data):
@@ -693,9 +688,3 @@
                     get_y=lambda i:bragg_pos[i].data['qy'],
                     get_pointcolors=lambda i:colors[i],
                     **kwargs)
-
-
-
-=======
-        return
->>>>>>> 6e1921d0
