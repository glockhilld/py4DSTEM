from setuptools import setup, find_packages
from distutils.util import convert_path

with open("README.md","r") as f:
    long_description = f.read()

version_ns = {}
vpath = convert_path('py4DSTEM/version.py')
with open(vpath) as version_file:
    exec(version_file.read(), version_ns)

setup(
    name='py4DSTEM',
<<<<<<< HEAD
    version='0.12.12',
=======
    version=version_ns['__version__'],
>>>>>>> 9d4dd71d
    packages=find_packages(),
    description='An open source python package for processing and analysis of 4D STEM data.',
    long_description=long_description,
    long_description_content_type="text/markdown",
    url='https://github.com/py4dstem/py4DSTEM/',
    author='Benjamin H. Savitzky',
    author_email='ben.savitzky@gmail.com',
    license='GNU GPLv3',
    keywords="STEM 4DSTEM",
    python_requires='>=3.7',
    install_requires=[
        'numpy >= 1.19',
        'scipy >= 1.5.2',
        'h5py >= 2.10.0',
        'ncempy >= 1.8.1',
        'matplotlib >= 3.4.2',
        'scikit-image >= 0.17.2',
        'scikit-learn >= 0.23.2',
        'PyQt5 >= 5.10',
        'pyqtgraph >= 0.11',
        'qtconsole >= 4.7.7',
        'ipywidgets >= 7.6.3',
        'tqdm >= 4.46.1',
        'dill >= 0.3.3',
        'requests >= 2.25.1',
        'dask >= 2.3.0',
        'distributed >= 2.3.0'
        ],
    extras_require={
        'ipyparallel': ['ipyparallel >= 6.2.4', 'dill >= 0.3.3'],
        'cuda': ['cupy'],
        'acom': ['pymatgen'],
        'aiml': ['tensorflow == 2.4.1','tensorflow-addons','crystal4D'],
        'aiml-cuda': ['tensorflow-addons''crystal4D','cupy','numba >= 0.49.1'],
        'numba': ['numba >= 0.49.1']
        },
    entry_points={
        'console_scripts': ['py4DSTEM=py4DSTEM.gui.runGUI:launch']
    },
    package_data={
        'py4DSTEM':['process/utils/scattering_factors.txt']
    },
)<|MERGE_RESOLUTION|>--- conflicted
+++ resolved
@@ -11,11 +11,7 @@
 
 setup(
     name='py4DSTEM',
-<<<<<<< HEAD
-    version='0.12.12',
-=======
     version=version_ns['__version__'],
->>>>>>> 9d4dd71d
     packages=find_packages(),
     description='An open source python package for processing and analysis of 4D STEM data.',
     long_description=long_description,
